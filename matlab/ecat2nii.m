function FileListOut = ecat2nii(FileListIn,MetaList,varargin)

% Converts ECAT 7 image file from hrrt pet scanner (ecat format)
% to nifti image files + json
%
% :format: - fileout = ecat2nii(FileListIn,MetaList)
%          - fileout = ecat2nii(FileListIn,MetaList,options)
%
% :param FileListIn: a name or a Cell array of characters with paths and filenames
% :param MetaList: a structure or Cell array of structures for metadata
%   (a single structure can be use other many FileListIn - see examples)
%   options are name/value pairs
% :param FileListOut: a name or cell array of characters with filenames
%   (with path if the path out is different)
% :param sifout: is true or false (default) to output a sif file, default = false, 0/1 to indicate
% :param gz: is true (default) or false to output .nii.gz or .nii
% :param savemat: is true or false (default) to save the ecat data as .mat
%
% :returns: FileListOut is the name or a cell array of names of the nifti files created
%        (should be the same as FileListOut entered as option with the added proper extension .nii or .nii.gz)
%
% .. code-block::
%
%   Example Meta = get_pet_metadata('Scanner','SiemensHRRT','TimeZero','ScanStart','tracer','DASB','Radionuclide','C11', ...
%                      'ModeOfAdministration','bolus','Radioactivity', 605.3220,'InjectedMass', 1.5934,'MolarActivity', 107.66)
%   FileListOut = ecat2nii(EcatFile,Meta,'FileListOut',ConvertedRenamedFile1);
%   FileListOut = ecat2nii({EcatFile1,EcatFile2},Meta,'gz',false,'sifout',true);
%   FileListOut = ecat2nii({EcatFile1,EcatFile2},{Meta1,Meta2},'FileListOut',{ConvertedRenamedFile1,ConvertedRenamedFile2}));``
%
% .. note:: SIF is a simple ascii file that contains the PET frame start and end times,
%       and the numbers of observed events during each PET time frame.
%
%       Devs, if the meta structure as a field (key) 'info' with a value containing 'test'
%       the json validation is skipped -- allows e.g. unit testing
%
<<<<<<< HEAD
% Uses: readECAT7.m (Raymond Muzic, 2002)
%       jsonwrite.m (Guillaume Flandin, 2020)
%       nii_tool.m (Xiangrui Li, 2016)
%
% See also get_pet_metadata.m to generate the metadata structure
%
% Claus Svarer, Martin Nørgaard, Chris Rorden & Cyril Pernet - 2021
% ----------------------------------------------------------------
% Copyright Open NeuroPET team
=======
%       Uses readECAT7.m (Raymond Muzic, 2002)
%       See also get_pet_metadata.m to generate the metadata structure
%
%       Claus Svarer, Martin Nørgaard  & Cyril Pernet - 2021 (some of the code is based on code from Mark Lubbering)
%
%       Copyright Open NeuroPET team
>>>>>>> dcd520cd

%% defaults
% ---------

sifout  = false; % 0/1 to indicate if sif file are also created
gz      = true;  % compress nifti
savemat = false; % save ecat data as .mat

%% check inputs
% ------------

if nargin<=1
    if nargin == 1
        warning('only 1 argument in, missing input')
    end
    help ecat2nii
    return
end

if ~iscell(FileListIn)
    if ischar(FileListIn) && size(FileListIn,1)==1
        tmp = FileListIn; clear FileListIn;
        FileListIn{1} = tmp; clear tmp;
    else
        error('1st argument in must be a cell array of file names')
    end
end

if ~iscell(MetaList)
    if isstruct(MetaList) && size(MetaList,1)==1
        tmp = MetaList; clear MetaList;
        MetaList{1} = tmp; clear tmp;
    else
        error('1st argument in must be a cell array of file names')
    end
end

if iscell(MetaList) && any(size(MetaList)~=size(FileListIn))
    if size(MetaList,1) ==1
        disp('Replicating metadata for all input')
        tmp = MetaList; clear MetaList;
        MetaList = cell(size(FileListIn));
        for f=1:size(MetaList,1)
            MetaList{f} = tmp;
        end
        cleat tmp
    else
        error('2nd argument in must be a cell array of metadata structures')
    end
end

for v=1:length(varargin)
    if strcmpi(varargin{v},'FileListOut')
        FileListOut = varargin{v+1};
    elseif strcmpi(varargin{v},'sifout')
        sifout = varargin{v+1};
    elseif strcmpi(varargin{v},'gz')
        gz = varargin{v+1};
    elseif strcmpi(varargin{v},'savemat')
        savemat = varargin{v+1};
    end
end

if exist('FileListOut','var')
    if ~iscell(FileListOut)
        if ischar(FileListOut) && size(FileListOut,1)==1
            tmp = FileListOut; clear FileListOut;
            FileListOut{1} = tmp; clear tmp;
        else
            error('Name(s) argument must be a cell array of file names')
        end
    end
    
    if any(size(FileListOut)~=size(FileListIn))
        error('The number of files in (FileListIn) does not match the number of file names to create')
    end
end

%% Read and write data
% --------------------
for j=1:length(FileListIn)
    
    try
        fprintf('Conversion of file: %s\n',FileListIn{j});
        
        % quickly ensure we have the TimeZero - key to all analyzes!
        info     = MetaList{1};
        if ~isfield(info,'TimeZero')
            error('Metadata TimeZero is missing - set to ScanStart or empty to use the scanning time as injection time')
        end
        
        % Read ECAT file headers
        if ~exist(FileListIn{j},'file')
            error('the file %s does not exist',FileListIn{j}),
        end
        
        [pet_path,pet_file,ext] = fileparts(FileListIn{j});
        if strcmp(ext,'.gz')
            newfile             = gunzip([pet_path filesep pet_file ext]);
            [~,pet_file,ext]    = fileparts(newfile{1});
        end
        
        pet_file = [pet_file ext]; 
        [mh,sh]  = readECAT7([pet_path filesep pet_file]); % loading the whole file here and iterating to flipdim below only minuimally improves time (0.6sec on NRU server)
        if sh{1}.data_type ~= 6
            error('Conversion for 16 bit signed data only (type 6 in ecat file) - error loading ecat file');
        end
        Nframes  = mh.num_frames;
        
        % Create data reading 1 frame at a time - APLYING THE SCALE FACTOR
        img_temp = zeros(sh{1}.x_dimension,sh{1}.y_dimension,sh{1}.z_dimension,Nframes);
        for i=Nframes:-1:1
            fprintf('Working at frame: %i\n',i);
            [mh,shf,data]     = readECAT7([pet_path filesep pet_file],i);
            img_temp(:,:,:,i) = flipdim(flipdim(flipdim((double(cat(4,data{:}))*shf{1}.scale_factor),2),3),1); %#ok<DFLIPDIM>
            % also get timing information
            Start(i)          = shf{1}.frame_start_time*60; 
            DeltaTime(i)      = shf{1}.frame_duration*60;
            if mh.sw_version >=73
                Prompts(i)    = shf{1}.prompt_rate*shf{1}.frame_duration*60;
                Randoms(i)    = shf{1}.random_rate*shf{1}.frame_duration*60;
            else
                Prompts(i)    = 0;
                Randoms(i)    = 0;
            end
        end
     
        % rescale to 16 bits
        MaxImg       = max(img_temp(:));
        img_temp     = img_temp/MaxImg*32767;
        Sca          = MaxImg/32767;
        MinImg       = min(img_temp(:));
        if (MinImg<-32768)
            img_temp = img_temp/MinImg*(-32768);
            Sca      = Sca*MinImg/(-32768);
        end
        
        % check names
        if ~exist('FileListOut','var')
            [~,pet_filename]           = fileparts(pet_file);
        else
            [newpet_path,pet_filename] = fileparts(FileListOut{j});
            if ~isempty(newpet_path)
                pet_path = newpet_path;
            end
        end 
        filenameout  = [pet_path filesep pet_filename];

        % write timing info separately
        if sifout
            pid = fopen([filenameout '.sif'],'w');
            
            if (pid~=0)
                offset   = tzoffset(datetime(mh.scan_start_time, 'ConvertFrom', 'posixtime','TimeZone','local'));
                scantime = datetime(mh.scan_start_time, 'ConvertFrom', 'posixtime','TimeZone','UTC') + offset;
                if offset ~=0
                    warning('sif scantime is adjusted by local time difference to UTC: %s',offset)
                end
                fprintf(pid,'%s %i 4 1\n',scantime, length(Start));
                for i=1:length(Start)
                    fprintf(pid,'%i %i %i %i\n',round(Start(i)),round(Start(i)+DeltaTime(i)),...
                        round(Prompts(i)),round(Randoms(i)));
                end
                fclose(pid);
            end
        end
        
        % save raw data
        if savemat
            ecat = img_temp.*(Sca*mh.ecat_calibration_factor);
            save([filenameout '.ecat.mat'],'ecat','-v7.3');
        end
        
        % write nifti format + json
        img_temp                                  = single(round(img_temp).*(Sca*mh.ecat_calibration_factor));
        if isfield(sh{1,1},'annotation')
            if ~isempty(deblank(sh{1,1}.annotation))
                sub_iter                          = strsplit(sh{1,1}.annotation);
                iterations                        = str2double(cell2mat(regexp(sub_iter{2},'\d*','Match')));
                subsets                           = str2double(cell2mat(regexp(sub_iter{3},'\d*','Match')));
                info.ReconMethodParameterLabels   = {'iterations', 'subsets', 'lower_threshold', 'upper_threshold'};
                info.ReconMethodParameterUnits    = {'none', 'none', 'keV', 'keV'};
                info.ReconMethodParameterValues   = [iterations, subsets, mh.lwr_true_thres, mh.upr_true_thres];
            else
                info.ReconMethodParameterLabels   = {'lower_threshold', 'upper_threshold'};
                info.ReconMethodParameterUnits    = {'keV', 'keV'};
                info.ReconMethodParameterValues   = [mh.lwr_true_thres, mh.upr_true_thres];
            end
        else
            info.ReconMethodParameterLabels   = {'lower_threshold', 'upper_threshold'};
            info.ReconMethodParameterUnits    = {'keV', 'keV'};
            info.ReconMethodParameterValues   = [mh.lwr_true_thres, mh.upr_true_thres];
        end
        
        for idx = 1:numel(sh)
            info.ScaleFactor(idx,1)           = 1; % because we apply sh{idx}.scale_factor;
            info.ScatterFraction(idx,1)       = sh{idx}.scatter_fraction;
            info.DecayCorrectionFactor(idx,1) = sh{idx}.decay_corr_fctr;
            info.PromptRate(idx,1)            = sh{idx}.prompt_rate;
            info.RandomRate(idx,1)            = sh{idx}.random_rate;
            info.SinglesRate(idx,1)           = sh{idx}.singles_rate;
        end
        info.FrameDuration                    = DeltaTime';
        info.FrameTimesStart                  = zeros(size(info.FrameDuration));
        info.FrameTimesStart(2:end)           = cumsum(info.FrameDuration(1:end-1));
        
        % Time stuff, time zero is kinda required [] or 'ScanStart' or actual value
        if isempty(info.TimeZero) || strcmp(info.TimeZero,'ScanStart')
            offset                            = tzoffset(datetime(mh.scan_start_time, 'ConvertFrom', 'posixtime','TimeZone','local'));
            info.TimeZero                     = datestr((datetime(mh.scan_start_time, 'ConvertFrom', 'posixtime','TimeZone','UTC') + offset),'hh.mm.ss');
            if offset ~=0
                warning('TimeZero is set to be scan time adjusted by local time difference to UTC: %s',offset)
            end
        end
        
        % if not specified we infer that injection and scan are together the time zero
        if ~isfield(info,'ScanStart')
            info.ScanStart                    = 0;
        end
        
        if ~isfield(info,'InjectionStart')
            info.InjectionStart               = 0;
        end
        
        info.DoseCalibrationFactor            = Sca*mh.ecat_calibration_factor;
        info.Filemoddate                      = datestr(now);
        info.Version                          = 'NIfTI1';
        info.ConversionSoftware               = 'ecat2nii.m';
        info.Description                      = 'Open NeuroPET ecat7+ matlab based conversion';
        info.ImageSize                        = [sh{1}.x_dimension sh{1}.y_dimension sh{1}.z_dimension mh.num_frames];
        info.PixelDimensions                  = [sh{1}.x_pixel_size sh{1}.y_pixel_size sh{1}.z_pixel_size 0].*10;
        info                                  = orderfields(info);
        
        % write json file using jsonwrite from Guillaume Flandin
        % $Id: spm_jsonwrite.m
        jsonwrite([filenameout '.json'],info)
        status = updatejsonpetfile([filenameout '.json']); % validate
        if status.state ~= 1
            warning('the json file is BIDS invalid')
        end
        
        info.Datatype                         = 'single';
        info.BitsPerPixel                     = 32;
        info.SpaceUnits                       = 'Millimeter';
        info.TimeUnits                        = 'Second';
        info.SliceCode                        = 'Unknown';
        info.FrequencyDimension               = 0;
        info.PhaseDimension                   = 0;
        info.SpatialDimension                 = 0;
        info.AdditiveOffset                   = 0;
        info.MultiplicativeScaling            = 0;
        info.TimeOffset                       = 0;
        info.DisplayIntensityRange            = [0 0];
        info.TransformName                    = 'Sform';
        info.Transform.Dimensionality         = 3;
        info.Qfactor                          = 1; % determinant of the rotation matrix
        
        % map https://nifti.nimh.nih.gov/pub/dist/src/niftilib/nifti1.h
        info.raw.sizeof_hdr     = 348;
        info.raw.dim_info       = '';
        info.raw.dim            = [4 sh{1}.x_dimension sh{1}.y_dimension sh{1}.z_dimension mh.num_frames 1 1 1];
        info.raw.intent_p1      = 0;
        info.raw.intent_p2      = 0;
        info.raw.intent_p3      = 0;
        info.raw.intent_code    = 0;
        info.raw.datatype       = 16;
        info.raw.bitpix         = 32;
        info.raw.slice_start    = 0;
        info.raw.pixdim         = [1 sh{1}.x_pixel_size*10 sh{1}.y_pixel_size*10 sh{1}.z_pixel_size*10 0 0 0 0];
        info.raw.vox_offset     = 352;
        info.raw.scl_slope      = 0; % this is where the DoseCalibrationFactor could be set rather than in the data
        info.raw.scl_inter      = 0;
        info.raw.slice_end      = 0;
        info.raw.slice_code     = 0;
        info.raw.xyzt_units     = 10;
        info.raw.cal_max        = max(img_temp(:));
        info.raw.cal_min        = min(img_temp(:));
        info.raw.slice_duration = 0;
        info.raw.toffset        = 0;
        info.raw.descrip        = 'Open NeuroPET ecat2nii.m conversion';
        info.raw.aux_file       = '';
        info.raw.qform_code     = 0;
        info.raw.sform_code     = 1; % 0: Arbitrary coordinates; 1: Scanner-based anatomical coordinates; 2: Coordinates aligned to another file's, or to anatomical "truth" (coregistration); 3: Coordinates aligned to Talairach-Tournoux Atlas; 4: MNI 152 normalized coordinates
        info.raw.quatern_b      = 0;
        info.raw.quatern_c      = 0;
        info.raw.quatern_d      = 0;
        info.raw.qoffset_x      = -1*(((sh{1}.x_dimension*sh{1}.x_pixel_size*10)/2)-(sh{1}.x_pixel_size*5));
        info.raw.qoffset_y      = -1*(((sh{1}.y_dimension*sh{1}.y_pixel_size*10)/2)-(sh{1}.y_pixel_size*5));
        info.raw.qoffset_z      = -1*(((sh{1}.z_dimension*sh{1}.z_pixel_size*10)/2)-(sh{1}.z_pixel_size*5));
        info.raw.srow_x         = [sh{1}.x_pixel_size*10 0 0 info.raw.qoffset_x];
        info.raw.srow_y         = [0 sh{1}.y_pixel_size*10 0 info.raw.qoffset_y];
        info.raw.srow_z         = [0 0 sh{1}.z_pixel_size*10 info.raw.qoffset_z];
        T                       = eye(4);
        T([1 6 11])             = [sh{1}.x_pixel_size*10 sh{1}.y_pixel_size*10 sh{1}.z_pixel_size*10];
        T([4 8 12])             = [info.raw.qoffset_x info.raw.qoffset_y info.raw.qoffset_z];
        info.Transform.T        = T;
        info.raw.intent_name    = '';
        info.raw.magic          = 'n+1 ';

        % write nifti file using nii_tool
        % Copyright (c) 2016, Xiangrui Li https://github.com/xiangruili/dicm2nii
        % BSD-2-Clause License
        nii.hdr                 = info.raw;
        nii.img                 = img_temp;
        fnm                     = [filenameout '.nii'];
        if gz 
            fnm = [fnm '.gz']; %#ok<*AGROW>
        end
        nii_tool('save', nii, fnm);
        FileListOut{j}          = fnm;
        
        % optionally one can use niftiwrite from the Image Processing Toolbox
        % warning different versions of matlab may provide different nifti results
        %
        % if gz
        %     niftiwrite(img_temp,[filenameout '.nii'],info,'Endian','little','Compressed',true);
        %     FileListOut{j} = [filenameout '.nii.gz']; %#ok<*AGROW>
        % else
        %     FileListOut{j} = [filenameout '.nii'];
        %     niftiwrite(img_temp,FileListOut{j},info,'Endian','little','Compressed',false);
        % end
    
    catch conversionerr
        FileListOut{j} = sprintf('%s failed to convert:%s',FileListIn{j},conversionerr.message);
    end
    
    if exist('newfile','var') % i.e. decompresed .nii.gz
        delete(newfile{1});
    end
end<|MERGE_RESOLUTION|>--- conflicted
+++ resolved
@@ -30,10 +30,6 @@
 % .. note:: SIF is a simple ascii file that contains the PET frame start and end times,
 %       and the numbers of observed events during each PET time frame.
 %
-%       Devs, if the meta structure as a field (key) 'info' with a value containing 'test'
-%       the json validation is skipped -- allows e.g. unit testing
-%
-<<<<<<< HEAD
 % Uses: readECAT7.m (Raymond Muzic, 2002)
 %       jsonwrite.m (Guillaume Flandin, 2020)
 %       nii_tool.m (Xiangrui Li, 2016)
@@ -43,14 +39,6 @@
 % Claus Svarer, Martin Nørgaard, Chris Rorden & Cyril Pernet - 2021
 % ----------------------------------------------------------------
 % Copyright Open NeuroPET team
-=======
-%       Uses readECAT7.m (Raymond Muzic, 2002)
-%       See also get_pet_metadata.m to generate the metadata structure
-%
-%       Claus Svarer, Martin Nørgaard  & Cyril Pernet - 2021 (some of the code is based on code from Mark Lubbering)
-%
-%       Copyright Open NeuroPET team
->>>>>>> dcd520cd
 
 %% defaults
 % ---------
