--- conflicted
+++ resolved
@@ -1,10 +1,6 @@
 [tool.poetry]
 name = "pypet2bids"
-<<<<<<< HEAD
-version = "1.3.13"
-=======
 version = "1.3.14"
->>>>>>> 3d39ffb6
 description = "A python library for converting PET imaging and blood data to BIDS."
 authors = ["anthony galassi <28850131+bendhouseart@users.noreply.github.com>"]
 license = "MIT"
