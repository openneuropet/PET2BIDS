--- conflicted
+++ resolved
@@ -4,12 +4,8 @@
 
 [project]
 name = "pypet2bids"
-<<<<<<< HEAD
 version = "1.4.3"
-version = "1.4.3"
-=======
 version = "1.4.4"
->>>>>>> beef8eb0
 description = "A python library for converting PET imaging and blood data to BIDS."
 authors = [
     {name = "anthony galassi", email = "28850131+bendhouseart@users.noreply.github.com"}
