--- conflicted
+++ resolved
@@ -30,10 +30,8 @@
 sphinx-rtd-theme = "^1.0.0"
 sphinxcontrib-matlabdomain = "^0.13.0"
 pyinstaller = "^5.0"
-<<<<<<< HEAD
-=======
 json-maj = "^0.0.3"
->>>>>>> 94775251
+
 
 [tool.poetry.dev-dependencies]
 
