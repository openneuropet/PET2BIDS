[tool.poetry]
name = "pypet2bids"
<<<<<<< HEAD
version = "1.3.4"
=======
version = "1.3.3"
>>>>>>> 86a8f7e7
description = "A python implementation of an ECAT to BIDS converter."
authors = ["anthony galassi <28850131+bendhouseart@users.noreply.github.com>"]
license = "MIT"
include = [
    'pypet2bids/metadata/*',
    'pypet2bids/pyproject.toml',
    ]

[tool.poetry.dependencies]
python = ">=3.8,<=3.11.6"
nibabel = ">=3.2.1"
numpy = "^1.21.3"
pyparsing = "^3.0.4"
python-dateutil = "^2.8.2"
python-dotenv = "^0.19.1"
scipy = "^1.7.1"
six = "^1.16.0"
pydicom = "^2.2.2"
openpyxl = "^3.0.9"
xlrd = "^2.0.1"
json-maj = "^0.0.8"
pandas = "^1.4.4"
pyxlsb = "^1.0.9"
joblib = "^1.2.0"
toml = ">=0.10.2"


[tool.poetry.dev-dependencies]
pytest = ">=6.2.5, <8.0.0"
sphinx = "<=4.5.0"
sphinx-rtd-theme = "^1.0.0"
sphinxcontrib-matlabdomain = "^0.21.4"

[tool.poetry.scripts]
ecatpet2bids = 'pypet2bids.ecat_cli:main'
dcm2petbids = 'pypet2bids.dicom_convert:cli'
dcm2niix4pet = 'pypet2bids.dcm2niix4pet:main'
pet2bids-spreadsheet-template = 'pypet2bids.helper_functions:write_out_module'
convert-pmod-to-blood = 'pypet2bids.convert_pmod_to_blood:main'
ispet = 'pypet2bids.is_pet:main'
updatepetjsonfromdicom = 'pypet2bids.dcm2niix4pet:update_json_with_dicom_value_cli'
updatepetjsonfromecat = 'pypet2bids.ecat_cli:update_json_with_ecat_value_cli'
updatepetjson = 'pypet2bids.update_json:update_json_cli'
ecatheaderupdate = 'pypet2bids.ecat_header_update:main'

[tool.poetry.group.dev.dependencies]
pyinstaller = "^5.4.1"
build = "^0.9.0"
sphinx-rtd-theme = "^1.2.2"

[build-system]
requires = ["poetry-core>=1.0.0"]
build-backend = "poetry.core.masonry.api"<|MERGE_RESOLUTION|>--- conflicted
+++ resolved
@@ -1,10 +1,6 @@
 [tool.poetry]
 name = "pypet2bids"
-<<<<<<< HEAD
 version = "1.3.4"
-=======
-version = "1.3.3"
->>>>>>> 86a8f7e7
 description = "A python implementation of an ECAT to BIDS converter."
 authors = ["anthony galassi <28850131+bendhouseart@users.noreply.github.com>"]
 license = "MIT"
