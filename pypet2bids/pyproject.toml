--- conflicted
+++ resolved
@@ -1,10 +1,5 @@
 [tool.poetry]
-name = "pypet2bids"
-<<<<<<< HEAD
-version = "0.0.9"
-=======
 version = "0.0.10"
->>>>>>> 6ccae167
 description = "A python implementation of an ECAT to BIDS converter."
 authors = ["anthony galassi <28850131+bendhouseart@users.noreply.github.com>"]
 license = "MIT"
