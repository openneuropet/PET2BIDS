--- conflicted
+++ resolved
@@ -62,19 +62,10 @@
 
 #integer_pixel_data = numpy.arange(image_min, image_max, dtype=numpy.ushort, step=spacing)
 integer_pixel_data = numpy.arange(image_min, image_max, dtype=">H", step=spacing)
-<<<<<<< HEAD
-=======
-
-# now we write the integer pixel data to a file for testing
-project_to_2_d = numpy.reshape(integer_pixel_data, (-1, one_dimension))
-integer_data_save_path = Path(int_golden_ecat_path)
-numpy.savetxt(integer_data_save_path.with_suffix('.txt'), project_to_2_d, fmt='%d')
->>>>>>> 857f11ba
 
 # save data for analysis in matlab
 matlab_struct = {}
 
-<<<<<<< HEAD
 # reshape pixel data into 3-d arrays
 pixels_to_collect = one_dimension ** 3
 frames = []
@@ -82,8 +73,6 @@
 for i in range(number_of_frames):
     frames.append(temp_three_d_arrays[i].reshape(one_dimension, one_dimension, one_dimension))
     matlab_struct[f"frame_{i + 1}_pixel_data"] = frames[i]
-=======
->>>>>>> 857f11ba
 
 # edit the header to suit the new file
 header_to_write = skeleton_main_header
