--- conflicted
+++ resolved
@@ -112,15 +112,7 @@
     # collect mandatory fields
     for field_level in metadata_fields.keys():
         for field in metadata_fields[field_level]:
-<<<<<<< HEAD
-<<<<<<< HEAD
-            series = spreadsheet_dataframe.get(field, Series())
-=======
             series = spreadsheet_dataframe.get(field, Series(dtype=numpy.float64))
->>>>>>> ba269c743f09969ab771f08a8165702c286c1601
-=======
-            series = spreadsheet_dataframe.get(field, Series(dtype=numpy.float64))
->>>>>>> 0b343134
             if not series.empty:
                 metadata[field] = flatten_series(series)
             elif series.empty and field_level == 'mandatory' and not dicom_metadata.get(field, None) and field not in kwargs:
