"""
This module acts as a simple wrapper around dcm2niix, it takes all of the same arguments as dcm2niix but does a little
bit of extra work to conform the output nifti and json from dcm2niix to the PET BIDS specification. Additionally, but
optionally, this module can collect blood or physiological data/metadata from spreadsheet files if the path of that
spreadsheet file as well as a python module/script written to interpret it are provided in addition to relevant dcm2niix
commands.

For more details see the CLI portion of this module or the documentation for the main class Dcm2niix4PET


:Author: Anthony Galassi
:Copyright: Open NeuroPET team
"""
import os
import textwrap
import warnings
<<<<<<< HEAD

=======
>>>>>>> bebb4bbc
from json_maj.main import JsonMAJ, load_json_or_dict
from pypet2bids.helper_functions import ParseKwargs, get_version, translate_metadata, expand_path, collect_bids_part
from pypet2bids.helper_functions import get_recon_method, is_numeric, single_spreadsheet_reader
from platform import system
import subprocess
import pandas as pd
from os.path import join
from os import listdir, walk, makedirs
from pathlib import Path
import json
import pydicom
import re
from tempfile import TemporaryDirectory
import shutil
from dateutil import parser
from termcolor import colored
import argparse
import importlib
import dotenv




# fields to check for
module_folder = Path(__file__).parent.resolve()
python_folder = module_folder.parent
pet2bids_folder = python_folder.parent
metadata_folder = join(pet2bids_folder, 'metadata')

try:
    # collect metadata jsons in dev mode
    metadata_jsons = \
        [Path(join(metadata_folder, metadata_json)) for metadata_json
         in listdir(metadata_folder) if '.json' in metadata_json]
except FileNotFoundError:
    metadata_jsons = \
        [Path(join(module_folder, 'metadata', metadata_json)) for metadata_json
         in listdir(join(module_folder, 'metadata')) if '.json' in metadata_json]

# create a dictionary to house the PET metadata files
metadata_dictionaries = {}

for metadata_json in metadata_jsons:
    try:
        with open(metadata_json, 'r') as infile:
            dictionary = json.load(infile)

        metadata_dictionaries[metadata_json.name] = dictionary
    except FileNotFoundError as err:
        raise Exception(f"Missing pet metadata file {metadata_json} in {metadata_folder}, unable to validate metadata.")
    except json.decoder.JSONDecodeError as err:
        raise IOError(f"Unable to read from {metadata_json}")


def check_json(path_to_json, items_to_check=None, silent=False):
    """
    This method opens a json and checks to see if a set of mandatory values is present within that json, optionally it
    also checks for recommended key value pairs. If fields are not present a warning is raised to the user.

    :param path_to_json: path to a json file e.g. a BIDS sidecar file created after running dcm2niix
    :param items_to_check: a dictionary with items to check for within that json. If None is supplied defaults to the
           PET_metadata.json contained in this repository
    :param silent: Raises warnings or errors to stdout if this flag is set to True
    :return: dictionary of items existence and value state, if key is True/False there exists/(does not exist) a
            corresponding entry in the json the same can be said of value
    """

    # check if path exists
    path_to_json = Path(path_to_json)
    if not path_to_json.exists():
        raise FileNotFoundError(path_to_json)

    # check for default argument for dictionary of items to check
    if items_to_check is None:
        items_to_check = metadata_dictionaries['PET_metadata.json']

    # open the json
    with open(path_to_json, 'r') as in_file:
        json_to_check = json.load(in_file)

    # initialize warning colors and warning storage dictionary
    storage = {}
    warning_color = {'mandatory': 'red',
                     'recommended': 'yellow',
                     'optional:': 'blue'}

    for requirement in items_to_check.keys():
        color = warning_color.get(requirement, 'yellow')
        for item in items_to_check[requirement]:
            if item in json_to_check.keys() and json_to_check.get(item, None):
                # this json has both the key and a non blank value do nothing
                pass
            elif item in json_to_check.keys() and not json_to_check.get(item, None):
                if not silent:
                    print(colored(f"WARNING {item} present but has null value.", "yellow"))
                storage[item] = {'key': True, 'value': False}
            else:
                if not silent:
                    print(colored(f"WARNING!!!! {item} is not present in {path_to_json}. This will have to be "
                                  f"corrected post conversion.", color))
                storage[item] = {'key': False, 'value': False}

    return storage


def update_json_with_dicom_value(
        path_to_json,
        missing_values,
        dicom_header,
        dicom2bids_json=None
):
    """
    We go through all of the missing values or keys that we find in the sidecar json and attempt to extract those
    missing entities from the dicom source. This function relies on many heuristics a.k.a. many unique conditionals and
    simply is what it is, hate the game not the player.

    :param path_to_json: path to the sidecar json to check
    :param missing_values: dictionary output from check_json indicating missing fields and/or values
    :param dicom_header: the dicom or dicoms that may contain information not picked up by dcm2niix
    :param dicom2bids_json: a json file that maps dicom header entities to their corresponding BIDS entities
    :return: a dictionary of sucessfully updated (written to the json file) fields and values
    """

    # load the sidecar json
    sidecar_json = load_json_or_dict(str(path_to_json))

    # purely to clean up the generated read the docs page from sphinx, otherwise the entire json appears in the
    # read the docs page.
    if dicom2bids_json is None:
        dicom2bids_json = metadata_dictionaries['dicom2bids.json']

    # Units gets written as Unit in older versions of dcm2niix here we check for missing Units and present Unit entity
    units = missing_values.get('Units', None)
    if units:
        try:
            # Units is missing, check to see if Unit is present
            if sidecar_json.get('Unit', None):
                temp = JsonMAJ(path_to_json, {'Units': sidecar_json.get('Unit')})
                temp.remove('Unit')
            else:  # we source the Units value from the dicom header and update the json
                JsonMAJ(path_to_json, {'Units': dicom_header.Units})
        except AttributeError:
            print(f"Dicom is missing Unit(s) field, are you sure this is a PET dicom?")
    # pair up dicom fields with bids sidecar json field, we do this in a separate json file
    # it's loaded when this script is run and stored in metadata dictionaries
    dcmfields = dicom2bids_json['dcmfields']
    jsonfields = dicom2bids_json['jsonfields']

    regex_cases = ["ReconstructionMethod", "ConvolutionKernel"]

    # strip excess characters from dcmfields
    dcmfields = [re.sub('[^0-9a-zA-Z]+', '', field) for field in dcmfields]
    paired_fields = {}
    for index, field in enumerate(jsonfields):
        paired_fields[field] = dcmfields[index]

    print("Attempting to locate missing BIDS fields in dicom header")
    # go through missing fields and reach into dicom to pull out values
    json_updater = JsonMAJ(json_path=path_to_json)
    for key, value in paired_fields.items():
        missing_bids_field = missing_values.get(key, None)
        # if field is missing look into dicom
        if missing_bids_field:
            # there are a few special cases that require regex splitting of the dicom entries
            # into several bids sidecar entities
            try:
                dicom_field = getattr(dicom_header, value)
                print(f"FOUND {value} corresponding to BIDS {key}: {dicom_field}")
            except AttributeError:
                dicom_field = None
                print(f"NOT FOUND {value} corresponding to BIDS {key} in dicom header.")

            if dicom_field and value in regex_cases:
                # if it exists get rid of it, we don't want no part of it.
                if sidecar_json.get('ReconMethodName', None):
                    json_updater.remove('ReconstructionMethod')
                if dicom_header.get('ReconstructionMethod', None):
                    reconstruction_method = dicom_header.ReconstructionMethod
                    json_updater.remove('ReconstructionMethod')
                    reconstruction_method = get_recon_method(reconstruction_method)
                    json_updater.update(reconstruction_method)

            elif dicom_field:
                # update json
                json_updater.update({key: dicom_field})

    # Additional Heuristics are included below

    # See if time zero is missing in json
    if missing_values.get('TimeZero')['key'] is False or missing_values.get('TimeZero')['value'] is False:
        time_parser = parser
        if sidecar_json.get('AcquisitionTime', None):
            acquisition_time = time_parser.parse(sidecar_json.get('AcquisitionTime')).time().isoformat()
        else:
            acquisition_time = time_parser.parse(dicom_header['SeriesTime'].value).time().isoformat()

        json_updater.update({'TimeZero': acquisition_time})
        json_updater.remove('AcquisitionTime')
        json_updater.update({'ScanStart': 0})

    else:
        pass

    if missing_values.get('ScanStart')['key'] is False or missing_values.get('ScanStart')['value'] is False:
        json_updater.update({'ScanStart': 0})

    if missing_values.get('InjectionStart')['key'] is False or missing_values.get('InjectionStart')['value'] is False:
        json_updater.update({'InjectionStart': 0})

    # check to see if units are BQML
    json_updater = JsonMAJ(str(path_to_json))
    if json_updater.get('Units') == 'BQML':
        json_updater.update({'Units': 'Bq/mL'})

    # Add radionuclide to json
    Radionuclide = get_radionuclide(dicom_header)
    if Radionuclide:
        json_updater.update({'TracerRadionuclide': Radionuclide})

    # remove scandate if it exists
    json_updater.remove('ScanDate')

    # after updating raise warnings to user if values in json don't match values in dicom headers, only warn!
    updated_values = json.load(open(path_to_json, 'r'))
    for key, value in paired_fields.items():
        try:
            json_field = updated_values.get(key)
            dicom_field = dicom_header.__getattr__(key)
            if json_field != dicom_field:
                print(colored(f"WARNING!!!! JSON Field {key} with value {json_field} does not match dicom value of {dicom_field}",
                              "yellow"))
        except AttributeError:
            pass


def dicom_datetime_to_dcm2niix_time(dicom=None, date='', time=''):
    """
    Dcm2niix provides the option of outputing the scan data and time into the .nii and .json filename at the time of
    conversion if '%t' is provided following the '-f' flag. The result is the addition of a date time string of the
    format. This function similarly generates the same datetime string from a dicom header.

    :param dicom: pydicom.dataset.FileDataset object or a path to a dicom
    :param date: a given date, used in conjunction with time to supply a date time
    :param time: a given time, used in conjunction with date

    :return: a datetime string that corresponds to the converted filenames from dcm2niix when used with the `-f %t` flag
    """
    if dicom:
        if type(dicom) is pydicom.dataset.FileDataset:
            # do nothing
            pass
        elif type(dicom) is str:
            try:
                dicom_path = Path(dicom)
                dicom = pydicom.dcmread(dicom_path)
            except TypeError:
                raise TypeError(f"dicom {dicom} must be either a pydicom.dataset.FileDataSet object or a "
                                f"valid path to a dicom file")

        parsed_date = dicom.StudyDate
        parsed_time = str(round(float(dicom.StudyTime)))

    elif date and time:
        parsed_date = date
        parsed_time = str(round(float(time)))

    if len(parsed_time) < 6:
        zeros_to_pad = 6 - len(parsed_time)
        parsed_time = zeros_to_pad * '0' + parsed_time

    return parsed_date + parsed_time


def collect_date_time_from_file_name(file_name):
    """
    Collects the date and time from a nifti or a json produced by dcm2niix when dcm2niix is run with the options
    %p_%i_%t_%s. This datetime us used to match a dicom header object to the resultant file. E.G. if there are missing
    BIDS fields in the json produced by dcm2niix it's hopeful that the dicom header may contain the missing info.
    :param file_name: name of the file to extract the date time info from, this should be a json ouput file from
    dcm2niix
    :return: a date and time object
    """
    date_time_string = re.search(r'(?!\_)[0-9]{14}(?=\_)', file_name)
    if date_time_string:
        date = date_time_string[0][0:8]
        time = date_time_string[0][8:]
    else:
        raise Exception(f"Unable to parse date_time string from filename: {file_name}")

    return date, time


class Dcm2niix4PET:
    def __init__(self, image_folder, destination_path=None, metadata_path=None,
                 metadata_translation_script=None, additional_arguments=None, file_format='%p_%i_%t_%s',
                 silent=False):
        """
        This class is a simple wrapper for dcm2niix and contains methods to do the following in order:
            - Convert a set of dicoms into .nii and .json sidecar files
            - Inspect the .json sidecar files for any missing BIDS PET fields or values
            - If there are missing BIDS PET fields or values this class will attempt to extract them from the dicom
            header, a metadata file using a metadata translation script, and lastly from user supplied key pair
            arguments.

        # class is instantiated:
        converter = Dcm2niix4PET(...)
        # then conversion is run by calling run_dcm2niix
        converter.run_dcm2niix()

        Conversion is performed in a temporary directory to make matching dicom headers to dcm2niix output files easier
        (and to avoid leaving intermediary files persisting on disc). After which, these files are then moved the
        destination directory.

        :param image_folder: folder containing a single series/session of dicoms
        :param destination_path: destination path for dcm2niix output nii and json files
        :param metadata_path: path to excel, csv, or text file with PET metadata (radioligand, blood, etc etc)
        :param metadata_translation_script: python file to extract and transform data contained in the metadata_path
        :param file_format: the file format that we want dcm2niix to use, by default %p_%i_%t_%s
        %p -> protocol
        %i -> ID of patient
        %t -> time
        %s -> series number
        :param additional_arguments: user supplied key value pairs, E.g. TimeZero=12:12:12, InjectedRadioactivity=1
        this key value pair will overwrite any fields in the dcm2niix produced nifti sidecar.json as it is assumed that
        the user knows more about converting their data than the heuristics within dcm2niix, this library, or even the
        dicom header
        :param silent: silence missing sidecar metadata messages, default is False and very verbose
        """

        # check to see if dcm2niix is installed
        self.blood_json = None
        self.blood_tsv = None

        self.dcm2niix_path = self.check_for_dcm2niix()
        if not self.dcm2niix_path:
            raise FileNotFoundError("dcm2niix not found, this module depends on it for conversions, exiting.")

        self.image_folder = Path(image_folder)
        if destination_path:
            self.destination_path = Path(destination_path)
        else:
            self.destination_path = self.image_folder

        self.subject_id = collect_bids_part('sub', str(self.destination_path))
        self.session_id = collect_bids_part('ses', str(self.destination_path))

        self.dicom_headers = self.extract_dicom_headers()

        self.additional_arguments = additional_arguments

        self.spreadsheet_metadata = {}
        # if there's a spreadsheet and if there's a provided python script use it to manipulate the data in the
        # spreadsheet
        if metadata_path and metadata_translation_script:
            self.metadata_path = Path(metadata_path)
            self.metadata_translation_script = Path(metadata_translation_script)

            if self.metadata_path.exists() and self.metadata_translation_script.exists():
                # load the spreadsheet into a dataframe
                self.extract_metadata()
                # next we use the loaded python script to extract the information we need
                self.load_spread_sheet_data()
        elif metadata_path and not metadata_translation_script:
            spread_sheet_values = single_spreadsheet_reader(metadata_path)
            if not self.spreadsheet_metadata.get('nifti_json', None):
                self.spreadsheet_metadata['nifti_json'] = {}
            self.spreadsheet_metadata['nifti_json'].update(spread_sheet_values)

        self.file_format = file_format
        # we may want to include additional information to the sidecar, tsv, or json files generated after conversion
        # this variable stores the mapping between output files and a single dicom header used to generate those files
        # to access the dicom header information use the key in self.headers_to_files to access that specific header
        # in self.dicom_headers
        self.headers_to_files = {}
        # if silent is set to True output warnings aren't displayed to stdout/stderr
        self.silent = silent

    @staticmethod
    def check_posix():
        check = subprocess.run("dcm2niix -h", shell=True, stdout=subprocess.DEVNULL, stderr=subprocess.DEVNULL)
        if check.returncode == 0:
            dcm2niix_path = subprocess.run('which dcm2niix',
                                           shell=True,
                                           capture_output=True).stdout.decode('utf-8').strip()
        else:
            pkged = "https://github.com/rordenlab/dcm2niix/releases"
            instructions = "https://github.com/rordenlab/dcm2niix#install"
            no_dcm2niix = f"""Dcm2niix does not appear to be installed. Installation instructions can be found here 
                       {instructions} and packaged versions can be found at {pkged}"""
            warnings.warn(no_dcm2niix)
            dcm2niix_path = None

        return dcm2niix_path

    @staticmethod
    def check_windows():
        # check to see if path to dcm2niix is in .env file
<<<<<<< HEAD
=======
        dcm2niix_path = None
>>>>>>> bebb4bbc
        home_dir = Path.home()
        pypet2bids_config = home_dir / '.pet2bidsconfig'
        if pypet2bids_config.exists():
            dotenv.load_dotenv(pypet2bids_config)
            dcm2niix_path = os.getenv('DCM2NIIX_PATH')
            if dcm2niix_path:
                # check dcm2niix path exists
                dcm2niix_path = Path(dcm2niix_path)
                check = subprocess.run(
                    f"{dcm2niix_path} -h",
                    shell=True,
                    stdout=subprocess.DEVNULL,
                    stderr=subprocess.DEVNULL
                )
                if check.returncode == 0:
                    return dcm2niix_path
            else:
                warnings.warn(f"Unable to locate dcm2niix executable at {dcm2niix_path.__str__()}")
                dcm2niix_path = None
        else:
            warnings.warn(f"Config file not found at {pypet2bids_config}, .pet2bidsconfig file must exist and "
                          f"have variable DCM2NIIX_PATH set to installed path of installed dcm2niix.")
        return dcm2niix_path

    def check_for_dcm2niix(self):
        """
        Just checks for dcm2niix using the system shell, returns 0 if dcm2niix is present.

        :return: status code of the command dcm2niix -h
        """

        if system().lower() != 'windows':
            dcm2niix_path = self.check_posix()
        elif system().lower() == 'windows':
            dcm2niix_path = self.check_windows()
        else:
            dcm2niix_path = None

        return dcm2niix_path

    def extract_dicom_headers(self, depth=1):
        """
        Opening up files till a dicom is located, then extracting any header information
        to be used during and after the conversion process. This includes patient/subject id,
        as well any additional frame or metadata that's required for conversion.

        :param depth: the number of dicoms to collect per folder, defaults to 1 as it assumes a single sessions worth of
                     dicoms is included per folder.
        :return: dicom header information to self.subject_id and/or self.dicom_header_data
        """
        n = 0
        dicom_headers = {}
        for root, dirs, files in walk(self.image_folder):
            for f in files:
                if n >= depth:
                    break
                try:
                    dicom_path = Path(join(root, f))
                    dicom_header = pydicom.dcmread(dicom_path, stop_before_pixels=True)
                    # collect subject/patient id if none is supplied
                    if self.subject_id is None:
                        self.subject_id = dicom_header.PatientID

                    dicom_headers[dicom_path.name] = dicom_header

                except pydicom.errors.InvalidDicomError:
                    pass
                n += 1

        return dicom_headers

    def run_dcm2niix(self):
        """
        This runs dcm2niix and uses the other methods within this class to supplement the sidecar json's produced as
        dcm2niix output.

        :return: the path to the output of dcm2niix and the modified sidecar jsons
        """
        if self.file_format:
            file_format_args = f"-f {self.file_format}"
        else:
            file_format_args = ""
        with TemporaryDirectory() as tempdir:
            tempdir_pathlike = Path(tempdir)
            cmd = f"{self.dcm2niix_path} -w 1 -z y {file_format_args} -o {tempdir_pathlike} {self.image_folder}"
            convert = subprocess.run(cmd, shell=True, capture_output=True)

            if convert.returncode != 0:
                print("Check output .nii files, dcm2iix returned these errors during conversion:")
                if bytes("Skipping existing file name", "utf-8") not in convert.stdout or convert.stderr:
                    print(convert.stderr)
                elif convert.returncode != 0 and bytes("Error: Check sorted order",
                                                       "utf-8") in convert.stdout or convert.stderr:
                    print("Possible error with frame order, is this a phillips dicom set?")
                    print(convert.stdout)
                    print(convert.stderr)

            # collect contents of the tempdir
            files_created_by_dcm2niix = [join(tempdir_pathlike, file) for file in listdir(tempdir_pathlike)]

            # make sure destination path exists if not try creating it.
            if self.destination_path.exists():
                pass
            else:
                makedirs(self.destination_path)

            # iterate through created files to supplement sidecar jsons
            for created in files_created_by_dcm2niix:
                created_path = Path(created)
                if created_path.suffix == '.json':
                    # we want to pair up the headers to the files created in the output directory in case
                    # dcm2niix has created files from multiple sessions
                    matched_dicoms_and_headers = self.match_dicom_header_to_file(destination_path=tempdir_pathlike)

                    # we check to see what's missing from our recommended and required jsons by gathering the
                    # output of check_json silently
                    check_for_missing = check_json(created_path, silent=True)

                    # we do our best to extrat information from the dicom header and insert these values
                    # into the sidecar json

                    # first do a reverse lookup of the key the json corresponds to
                    lookup = [key for key, value in matched_dicoms_and_headers.items() if str(created_path) in value]
                    if lookup:
                        dicom_header = self.dicom_headers[lookup[0]]

                        update_json_with_dicom_value(
                            created_path,
                            check_for_missing,
                            dicom_header,
                            dicom2bids_json=metadata_dictionaries['dicom2bids.json'])

                    # if we have entities in our metadata spreadsheet that we've used we update
                    if self.spreadsheet_metadata.get('nifti_json', None):
                        update_json = JsonMAJ(json_path=str(created),
                                              update_values=self.spreadsheet_metadata['nifti_json'])
                        update_json.update()

                    # check to see if frame duration is a single value, if so convert it to list
                    update_json = JsonMAJ(json_path=str(created))

                    # should be list/array types in the json
                    should_be_array = [
                        'FrameDuration',
                        'ScatterFraction',
                        'FrameTimesStart',
                        'DecayCorrectionFactor',
                        'ReconFilterSize'
                    ]

                    for should in should_be_array:
                        should_value = update_json.get(should)
                        if should_value and type(should_value) is not list:
                            update_json.update({should: [should_value]})

                    # next we check to see if any of the additional user supplied arguments (kwargs) correspond to
                    # any of the missing tags in our sidecars
                    if self.additional_arguments:
                        update_json = JsonMAJ(json_path=str(created),
                                              update_values=self.additional_arguments)
                        update_json.update()

                    # there are some additional updates that depend on some PET BIDS logic that we do next, since these
                    # updates depend on both information provided via the sidecar json and/or information provided via
                    # additional arguments we run this step after updating the sidecar with those additional user
                    # arguments

                    sidecar_json = JsonMAJ(json_path=str(created))  # load all supplied and now written sidecar data in

                    check_metadata_radio_inputs = check_meta_radio_inputs(sidecar_json.json_data)  # run logic

                    sidecar_json.update(check_metadata_radio_inputs)  # update sidecar json with results of logic

                    # check to see if convolution kernel is present
                    sidecar_json = JsonMAJ(json_path=str(created))
                    if sidecar_json.get('ConvolutionKernel'):
                        if sidecar_json.get('ReconFilterType') and sidecar_json.get('ReconFilterSize'):
                            sidecar_json.remove('ConvolutionKernel')
                        else:
                            # collect filter size
                            recon_filter_size = ''
                            if re.search(r'\d+.\d+', sidecar_json.get('ConvolutionKernel')):
                                recon_filter_size = re.search(r'\d+.\d*', sidecar_json.get('ConvolutionKernel'))[0]
                                recon_filter_size = float(recon_filter_size)
                                sidecar_json.update({'ReconFilterSize': float(recon_filter_size)})
                            # collect just the filter type by popping out the filter size if it exists
                            recon_filter_type = re.sub(str(recon_filter_size), '', sidecar_json.get('ConvolutionKernel'))
                            # further sanitize the recon filter type string
                            recon_filter_type = re.sub(r'[^a-zA-Z0-9]', ' ', recon_filter_type)
                            recon_filter_type = re.sub(r' +', ' ', recon_filter_type)

                            # update the json
                            sidecar_json.update({'ReconFilterType': recon_filter_type})
                            # remove non bids field
                            sidecar_json.remove('ConvolutionKernel')

                    # check the input args again as our logic is applied after parsing user inputs
                    if self.additional_arguments:
                        recon_filter_user_input = {
                            'ReconFilterSize': self.additional_arguments.get('ReconFilterSize', None),
                            'ReconFilterType': self.additional_arguments.get('ReconFilterType', None)
                        }
                        for key, value in recon_filter_user_input.items():
                            if value:
                                sidecar_json.update({key: value})
                    else:
                        pass

                    # tag json with additional conversion software
                    conversion_software = sidecar_json.get('ConversionSoftware')
                    conversion_software_version = sidecar_json.get('ConversionSoftwareVersion')

                    sidecar_json.update({'ConversionSoftware': [conversion_software, 'pypet2bids']})
                    sidecar_json.update({'ConversionSoftwareVersion': [conversion_software_version, get_version()]})

                # if there's a subject id rename the output file to use it
                if self.subject_id:
                    if 'nii.gz' in created_path.name:
                        suffix = '.nii.gz'
                    else:
                        suffix = created_path.suffix

                    if self.session_id:
                        session_id = '_' + self.session_id
                    else:
                        session_id = ''

                    new_path = Path(join(self.destination_path),
                                    self.subject_id + session_id + '_pet' + suffix)
                else:
                    new_path = Path(join(self.destination_path, created_path.name))
                shutil.move(src=created, dst=new_path)

            return self.destination_path

    def post_dcm2niix(self):
        with TemporaryDirectory() as temp_dir:
            tempdir_path = Path(temp_dir)
            if self.subject_id != list(self.dicom_headers.values())[0].PatientID:
                blood_file_name_w_out_extension = "sub-" + self.subject_id + "_blood"
            elif self.dicom_headers:
                # collect date and time and series number from dicom
                first_dicom = list(self.dicom_headers.values())[0]
                date_time = dicom_datetime_to_dcm2niix_time(first_dicom)
                series_number = str(first_dicom.SeriesNumber)
                protocol_name = str(first_dicom.SeriesDescription).replace(" ", "_")
                blood_file_name_w_out_extension = protocol_name + '_' + self.subject_id + '_' + date_time + '_' + \
                                                  series_number + "_blood"

            if self.spreadsheet_metadata.get('blood_tsv', None) is not None:
                blood_tsv_data = self.spreadsheet_metadata.get('blood_tsv')
                if type(blood_tsv_data) is pd.DataFrame or type(blood_tsv_data) is dict:
                    if type(blood_tsv_data) is dict:
                        blood_tsv_data = pd.DataFrame(blood_tsv_data)
                    # write out blood_tsv using pandas csv write
                    blood_tsv_data.to_csv(join(tempdir_path, blood_file_name_w_out_extension + ".tsv")
                                              , sep='\t',
                                              index=False)
                elif type(blood_tsv_data) is str:
                    # write out with write
                    with open(join(tempdir_path, blood_file_name_w_out_extension + ".tsv"), 'w') as outfile:
                        outfile.writelines(blood_tsv_data)
                else:
                    raise (f"blood_tsv dictionary is incorrect type {type(blood_tsv_data)}, must be type: "
                           f"pandas.DataFrame or str\nCheck return type of {translate_metadata} in "
                           f"{self.metadata_translation_script}")
            if self.spreadsheet_metadata.get('blood_json', {}) != {}:
                blood_json_data = self.spreadsheet_metadata.get('blood_json')
                if type(blood_json_data) is dict:
                    # write out to file with json dump
                    pass
                elif type(blood_json_data) is str:
                    # write out to file with json dumps
                    blood_json_data = json.loads(blood_json_data)
                else:
                    raise (f"blood_json dictionary is incorrect type {type(blood_json_data)}, must be type: dict or str"
                           f"pandas.DataFrame or str\nCheck return type of {translate_metadata} in "
                           f"{self.metadata_translation_script}")

                with open(join(tempdir_path, blood_file_name_w_out_extension + '.json'), 'w') as outfile:
                    json.dump(blood_json_data, outfile, indent=4)

            blood_files = [join(str(tempdir_path), blood_file) for blood_file in os.listdir(str(tempdir_path))]
            for blood_file in blood_files:
                shutil.move(blood_file, join(self.destination_path, os.path.basename(blood_file)))

    def convert(self):
        self.run_dcm2niix()
        self.post_dcm2niix()

    def match_dicom_header_to_file(self, destination_path=None):
        """
        Matches a dicom header to a nifti or json file produced by dcm2niix, this is run after dcm2niix converts the
        input dicoms into nifti's and json's.

        :param destination_path: the path dcm2niix generated files are placed at, collected during class instantiation

        :return: a dictionary of headers matched to nifti and json file names
        """
        if not destination_path:
            destination_path = self.destination_path
        # first collect all of the files in the output directory
        output_files = [join(destination_path, output_file) for output_file in listdir(destination_path)]

        # create empty dictionary to store pairings
        headers_to_files = {}

        # collect study date and time from header
        for each in self.dicom_headers:
            header_study_date = self.dicom_headers[each].StudyDate
            header_acquisition_time = str(round(float(self.dicom_headers[each].StudyTime)))
            if len(header_acquisition_time) < 6:
                header_acquisition_time = (6 - len(header_acquisition_time)) * "0" + header_acquisition_time

            header_date_time = dicom_datetime_to_dcm2niix_time(date=header_study_date, time=header_acquisition_time)

            for output_file in output_files:
                if header_date_time in output_file:
                    try:
                        headers_to_files[each].append(output_file)
                    except KeyError:
                        headers_to_files[each] = [output_file]
        return headers_to_files

    def extract_metadata(self):
        """
        Opens up a metadata file and reads it into a pandas dataframe
        :return: a pd dataframe object
        """
        # collect metadata from spreadsheet
        metadata_extension = Path(self.metadata_path).suffix
        self.open_meta_data(metadata_extension)

    def open_meta_data(self, extension):
        """
        Opens a text metadata file with the pandas method most appropriate for doing so based on the metadata
        file's extension.
        :param extension: The extension of the file
        :return: a pandas dataframe representation of the spreadsheet/metadatafile
        """
        methods = {
            'excel': pd.read_excel,
            'csv': pd.read_csv
        }

        if 'xls' in extension:
            proper_method = 'excel'
        else:
            proper_method = extension

        try:
            use_me_to_read = methods.get(proper_method, None)
            self.metadata_dataframe = use_me_to_read(self.metadata_path)
        except IOError as err:
            raise err(f"Problem opening {self.metadata_path}")

    def load_spread_sheet_data(self):
        text_file_data = {}
        if self.metadata_translation_script:
            try:
                # this is where the goofiness happens, we allow the user to create their own custom script to manipulate
                # data from their particular spreadsheet wherever that file is located.
                spec = importlib.util.spec_from_file_location("metadata_translation_script",
                                                              self.metadata_translation_script)
                module = importlib.util.module_from_spec(spec)
                spec.loader.exec_module(module)
                text_file_data = module.translate_metadata(self.metadata_dataframe)
            except AttributeError as err:
                print(f"Unable to locate metadata_translation_script")

            self.spreadsheet_metadata['blood_tsv'] = text_file_data.get('blood_tsv', {})
            self.spreadsheet_metadata['blood_json'] = text_file_data.get('blood_json', {})
            self.spreadsheet_metadata['nifti_json'] = text_file_data.get('nifti_json', {})


def check_meta_radio_inputs(kwargs: dict) -> dict:
    """
    Executes very specific PET logic, author does not recall everything it does.
    :param kwargs: metadata key pair's to examine
    :type kwargs: dict
    :return: fitted/massaged metadata corresponding to logic steps below, return type is an update on input `kwargs`
    :rtype: dict
    """
    InjectedRadioactivity = kwargs.get('InjectedRadioactivity', None)
    InjectedMass = kwargs.get("InjectedMass", None)
    SpecificRadioactivity = kwargs.get("SpecificRadioactivity", None)
    MolarActivity = kwargs.get("MolarActivity", None)
    MolecularWeight = kwargs.get("MolecularWeight", None)

    data_out = {}

    if InjectedRadioactivity and InjectedMass:
        data_out['InjectedRadioactivity'] = InjectedRadioactivity
        data_out['InjectedRadioactivityUnits'] = 'MBq'
        data_out['InjectedMass'] = InjectedMass
        data_out['InjectedMassUnits'] = 'ug'
        # check for strings where there shouldn't be strings
        numeric_check = [is_numeric(str(InjectedRadioactivity)), is_numeric(str(InjectedMass))]
        if False in numeric_check:
            data_out['InjectedMass'] = 'n/a'
            data_out['InjectedMassUnits'] = 'n/a'
        else:
            tmp = (InjectedRadioactivity*10**6)/(InjectedMass*10**6)
            if SpecificRadioactivity:
                if SpecificRadioactivity != tmp:
                    print(colored("WARNING inferred SpecificRadioactivity in Bq/g doesn't match InjectedRadioactivity "
                                  "and InjectedMass, could be a unit issue", "yellow"))
                data_out['SpecificRadioactivity'] = SpecificRadioactivity
                data_out['SpecificRadioactivityUnits'] = kwargs.get('SpecificRadioactivityUnityUnits', 'n/a')
            else:
                data_out['SpecificRadioactivity'] = tmp
                data_out['SpecificRadioactivityUnits'] = 'Bq/g'

    if InjectedRadioactivity and SpecificRadioactivity:
        data_out['InjectedRadioactivity'] = InjectedRadioactivity
        data_out['InjectedRadioactivityUnits'] = 'MBq'
        data_out['SpecificRadioactivity'] = SpecificRadioactivity
        data_out['SpecificRadioactivityUnits'] = 'Bq/g'
        numeric_check = [is_numeric(str(InjectedRadioactivity)), is_numeric(str(SpecificRadioactivity))]
        if False in numeric_check:
            data_out['InjectedMass'] = 'n/a'
            data_out['InjectedMassUnits'] = 'n/a'
        else:
            tmp = ((InjectedRadioactivity*10**6)/SpecificRadioactivity)*10**6
            if InjectedMass:
                if InjectedMass != tmp:
                    print(colored("WARNING Infered InjectedMass in ug doesn''t match InjectedRadioactivity and "
                                  "InjectedMass, could be a unit issue", "yellow"))
                data_out['InjectedMass'] = InjectedMass
                data_out['InjectedMassUnits'] = kwargs.get('InjectedMassUnits', 'n/a')
            else:
                data_out['InjectedMass'] = tmp
                data_out['InjectedMassUnits'] = 'ug'

    if InjectedMass and SpecificRadioactivity:
        data_out['InjectedMass'] = InjectedMass
        data_out['InjectedMassUnits'] = 'ug'
        data_out['SpecificRadioactivity'] = SpecificRadioactivity
        data_out['SpecificRadioactivityUnits'] = 'Bq/g'
        numeric_check = [is_numeric(str(SpecificRadioactivity)), is_numeric(str(InjectedMass))]
        if False in numeric_check:
            data_out['InjectedRadioactivity'] = 'n/a'
            data_out['InjectedRadioactivityUnits'] = 'n/a'
        else:
            tmp = ((InjectedMass / 10 ** 6) / SpecificRadioactivity) / 10 ** 6  # ((ug / 10 ^ 6) / Bq / g)/10 ^ 6 = MBq
            if InjectedRadioactivity:
                if InjectedRadioactivity != tmp:
                    print(colored("WARNING infered InjectedRadioactivity in MBq doesn't match SpecificRadioactivity "
                                  "and InjectedMass, could be a unit issue", "yellow"))
                data_out['InjectedRadioactivity'] = InjectedRadioactivity
                data_out['InjectedRadioactivityUnits'] = kwargs.get('InjectedRadioactivityUnits', 'n/a')
            else:
                data_out['InjectedRadioactivity'] = tmp
                data_out['InjectedRadioactivityUnits'] = 'MBq'

    if MolarActivity and MolecularWeight:
        data_out['MolarActivity'] = MolarActivity
        data_out['MolarActivityUnits'] = 'GBq/umol'
        data_out['MolecularWeight'] = MolecularWeight
        data_out['MolecularWeightUnits'] = 'g/mol'
        numeric_check = [is_numeric(str(MolarActivity)), is_numeric(str(MolecularWeight))]
        if False in numeric_check:
            data_out['SpecificRadioactivity'] = 'n/a'
            data_out['SpecificRadioactivityUnits'] = 'n/a'
        else:
            tmp = (MolarActivity * 10 ** 6) / (
                        MolecularWeight / 10 ** 6)  # (GBq / umol * 10 ^ 6) / (g / mol / * 10 ^ 6) = Bq / g
            if SpecificRadioactivity:
                if SpecificRadioactivity != tmp:
                    print(colored('infered SpecificRadioactivity in MBq/ug doesn''t match Molar Activity and Molecular '
                                  'Weight, could be a unit issue', 'yellow'))
                data_out['SpecificRadioactivity'] = SpecificRadioactivity
                data_out['SpecificRadioactivityUnits'] = kwargs.get('SpecificRadioactivityUnityUnits', 'n/a')
            else:
                data_out['SpecificRadioactivity'] = tmp
                data_out['SpecificRadioactivityUnits'] = 'Bq/g'

    if MolarActivity and SpecificRadioactivity:
        data_out['SpecificRadioactivity'] = SpecificRadioactivity
        data_out['SpecificRadioactivityUnits'] = 'MBq/ug'
        data_out['MolarActivity'] = MolarActivity
        data_out['MolarActivityUnits'] = 'GBq/umol'
        numeric_check = [str(SpecificRadioactivity).isnumeric(), str(MolarActivity).isnumeric()]
        if False in numeric_check:
            data_out['MolecularWeight'] = 'n/a'
            data_out['MolecularWeightUnits'] = 'n/a'
        else:
            tmp = (SpecificRadioactivity / 1000) / MolarActivity  # (MBq / ug / 1000) / (GBq / umol) = g / mol
            if MolecularWeight:
                if MolecularWeight != tmp:
                    print(colored("WARNING Infered MolecularWeight in MBq/ug doesn't match Molar Activity and "
                                  "Molecular Weight, could be a unit issue", 'yellow'))

                data_out['MolecularWeight'] = MolecularWeight
                data_out['MolecularWeightUnits'] = kwargs.get('MolecularWeightUnits', 'n/a')
            else:
                data_out.MolecularWeight = tmp
                data_out.MolecularWeightUnits = 'g/mol'

    if MolecularWeight and SpecificRadioactivity:
        data_out['SpecificRadioactivity'] = SpecificRadioactivity
        data_out['SpecificRadioactivityUnits'] = 'MBq/ug'
        data_out['MolecularWeight'] = MolarActivity
        data_out['MolecularWeightUnits'] = 'g/mol'
        numeric_check = [is_numeric(str(SpecificRadioactivity)), is_numeric(str(MolecularWeight))]
        if False in numeric_check:
            data_out['MolarActivity'] = 'n/a'
            data_out['MolarActivityUnits'] = 'n/a'
        else:
            tmp = MolecularWeight * (SpecificRadioactivity / 1000)  # g / mol * (MBq / ug / 1000) = GBq / umol
            if MolarActivity:
                if MolarActivity != tmp:
                    print(colored("WARNING infered MolarActivity in GBq/umol doesn''t match Specific Radioactivity and "
                                  "Molecular Weight, could be a unit issue", "yellow"))
                data_out['MolarActivity'] = MolarActivity
                data_out['MolarActivityUnits'] = kwargs.get('MolarActivityUnits', 'n/a')
            else:
                data_out['MolarActivity'] = tmp
                data_out['MolarActivityUnits'] = 'GBq/umol'

    return data_out


def get_radionuclide(pydicom_dicom):
    """
    Gets the radionuclide if given a pydicom_object if
    pydicom_object.RadiopharmaceuticalInformationSequence[0].RadionuclideCodeSequence exists

    :param pydicom_dicom: dicom object collected by pydicom.dcmread("dicom_file.img")
    :return: Labeled Radionuclide e.g. 11Carbon, 18Flourine
    """
    radionuclide = ""
    try:
        radiopharmaceutical_information_sequence = pydicom_dicom.RadiopharmaceuticalInformationSequence
        radionuclide_code_sequence = radiopharmaceutical_information_sequence[0].RadionuclideCodeSequence
        code_value = radionuclide_code_sequence[0].CodeValue
        code_meaning = radionuclide_code_sequence[0].CodeMeaning
        extraction_good = True
    except AttributeError:
        warnings.warn("Unable to extract RadioNuclideCodeSequence from RadiopharmaceuticalInformationSequence")
        extraction_good = False

    if extraction_good:
        # check to see if these nucleotides appear in our verified values
        verified_nucleotides = metadata_dictionaries['dicom2bids.json']['RadionuclideCodes']

        check_code_value = ""
        check_code_meaning = ""

        if code_value in verified_nucleotides.keys():
            check_code_value = code_value
        else:
            warnings.warn(f"Radionuclide Code {code_value} does not match any known codes in dcm2bids.json\n"
                          f"will attempt to infer from code meaning {code_meaning}")

        if code_meaning in verified_nucleotides.values():
            radionuclide = re.sub(r'\^', "", code_meaning)
            check_code_meaning = code_meaning
        else:
            warnings.warn(f"Radionuclide Meaning {code_meaning} not in known values in dcm2bids json")
            if code_value in verified_nucleotides.keys():
                radionuclide = re.sub(r'\^', "", verified_nucleotides[code_value])

        # final check
        if check_code_meaning and check_code_value:
            pass
        else:
            warnings.warn(f"WARNING!!!! Possible mismatch between nuclide code meaning {code_meaning} and {code_value} in dicom "
                          f"header")

    return radionuclide


epilog = textwrap.dedent('''
    
    example usage:
    
    dcm2niix4pet folder_with_pet_dicoms/ --destinationp-path sub-ValidBidSSubject/pet # the simplest conversion
    dcm2niix4pet folder_with_pet_dicoms/ --destination-path sub-ValidBidsSubject/pet --metadata-path metadata.xlsx \
    # use with an input spreadsheet
    
''')


def cli():
    """
    Collects arguments used to initiate a Dcm2niix4PET class, collects the following arguments from the user.

    :param folder: folder containing imaging data, no flag required
    :param -m, --metadata-path: path to PET metadata spreadsheet
    :param -t, --translation-script-path: path to script used to extract information from metadata spreadsheet
    :param -d, --destination-path: path to place outputfiles post conversion from dicom to nifti + json
    :return: arguments collected from argument parser
    """
    parser = argparse.ArgumentParser(formatter_class=argparse.RawDescriptionHelpFormatter, epilog=epilog)
    parser.add_argument('folder', nargs='?', type=str,
                        help="Folder path containing imaging data")
    parser.add_argument('--metadata-path', '-m', type=str, default=None,
                        help="Path to metadata file for scan")
    parser.add_argument('--translation-script-path', '-t', default=None,
                        help="Path to a script written to extract and transform metadata from a spreadsheet to BIDS" +
                             " compliant text files (tsv and json)")
    parser.add_argument('--destination-path', '-d', type=str, default=None,
                        help="Destination path to send converted imaging and metadata files to. If subject id and "
                             "session id is included in the path files created by dcm2niix4pet will be named as such. "
                             "e.g. sub-NDAR123/ses-ABCD/pet will yield fields named sub-NDAR123_ses-ABCD_*. If " +
                             "omitted defaults to using the path supplied to folder path. If destination path " +
                             "doesn't exist an attempt to create it will be made.", required=False)
    parser.add_argument('--kwargs', '-k', nargs='*', action=ParseKwargs, default={},
                        help="Include additional values in the nifti sidecar json or override values extracted from "
                             "the supplied nifti. e.g. including `--kwargs TimeZero='12:12:12'` would override the "
                             "calculated TimeZero. Any number of additional arguments can be supplied after --kwargs "
                             "e.g. `--kwargs BidsVariable1=1 BidsVariable2=2` etc etc."
                             "Note: the value portion of the argument (right side of the equal's sign) should always"
                             "be surrounded by double quotes BidsVarQuoted=\"[0, 1 , 3]\"")
    parser.add_argument('--silent', '-s', type=bool, default=False, help="Display missing metadata warnings and errors"
                                                                         "to stdout/stderr")
    parser.add_argument('--show-examples', '-E', '--HELP', '-H', help="Shows example usage of this cli.",
                        action='store_true')

    return parser


example1 = textwrap.dedent('''

Usage examples are below, the first being the most brutish way of making dcm2niix4pet to pass through the
BIDS validator (with no errors, removing all warnings is left to the user as an exercise) see:

example 1 (Passing PET metadata via the --kwargs argument): 
    
    # Note `#` denotes a comment
    # dcm2niix4pet is called with the following arguments
    
    # folder -> GeneralElectricSignaPETMR-NIMH/
    # destination-path -> sub-GeneralElectricSignaPETMRINIMH/pet
    # kwargs -> a bunch of key pair arguments spaced 1 space apart with the values surrounded by double quotes

    dcm2niix4pet GeneralElectricSignaPETMR-NIMH/ --destination-path sub-GeneralElectricSignaPETMRNIMH/pet 
    --kwargs TimeZero="14:08:45" Manufacturer="GE MEDICAL SYSTEMS" ManufacturersModelName="SIGNA PET/MR" 
    InstitutionName="NIH Clinical Center, USA" BodyPart="Phantom" Units="Bq/mL" TracerName="Gallium citrate" 
    TracerRadionuclide="Germanium68" InjectedRadioactivity=1 SpecificRadioactivity=23423.75 
    ModeOfAdministration="infusion" FrameTimesStart=0 
    AcquisitionMode="list mode" ImageDecayCorrected="False" FrameTimesStart="[0]" ImageDecayCorrectionTime=0 
    ReconMethodParameterValues="[1, 1]" ReconFilterType="n/a" ReconFilterSize=1

    # The output of the above command (given some GE phantoms from the NIMH) can be seen below with tree
    
    tree sub-GeneralElectricSignaPETMRNIMH 
    sub-GeneralElectricSignaPETMRNIMH
    └── pet
        ├── sub-GeneralElectricSignaPETMRNIMH_pet.json
        └── sub-GeneralElectricSignaPETMRNIMH_pet.nii.gz

    # Further, when we examine the json output file we can see that all of our metadata supplied via kwargs was written
    # into the sidecar json 
    
    cat sub-GeneralElectricSignalPETMRNIMH/pet/sub-GeneralElectricSignaPETMRNIMH_pet.json
    {
        "Modality": "PT",
        "Manufacturer": "GE MEDICAL SYSTEMS",
        "ManufacturersModelName": "SIGNA PET/MR",
        "InstitutionName": "NIH Clinical Center, USA",
        "StationName": "PETMR",
        "PatientPosition": "HFS",
        "SoftwareVersions": "61.00",
        "SeriesDescription": "PET Scan for VQC Verification",
        "ProtocolName": "PET Scan for VQC Verification",
        "ImageType": [
            "ORIGINAL",
            "PRIMARY"
        ],
        "SeriesNumber": 2,
        "Radiopharmaceutical": "Germanium",
        "RadionuclidePositronFraction": 0.891,
        "RadionuclideHalfLife": 23410100.0,
        "Units": "Bq/mL",
        "DecayCorrection": "NONE",
        "AttenuationCorrectionMethod": "NONE, 0.000000 cm-1,",
        "SliceThickness": 2.78,
        "ImageOrientationPatientDICOM": [
            1,
            0,
            0,
            0,
            1,
            0
        ],
        "ConversionSoftware": [
            "dcm2niix",
            "pypet2bids"
        ],
        "ConversionSoftwareVersion": [
            "v1.0.20220720",
            "1.0.2"
        ],
        "FrameDuration": [
            98000
        ],
        "ReconMethodName": "VPFX",
        "ReconMethodParameterUnits": [
            "none",
            "none"
        ],
        "ReconMethodParameterLabels": [
            "subsets",
            "iterations"
        ],
        "ReconMethodParameterValues": [
            1,
            1
        ],
        "AttenuationCorrection": "NONE, 0.000000 cm-1,",
        "TimeZero": "14:08:45",
        "ScanStart": 0,
        "InjectionStart": 0,
        "TracerRadionuclide": "Germanium68",
        "BodyPart": "Phantom",
        "TracerName": "Gallium citrate",
        "InjectedRadioactivity": 1,
        "SpecificRadioactivity": 23423.75,
        "ModeOfAdministration": "infusion",
        "FrameTimesStart": [
            0
        ],
        "AcquisitionMode": "list mode",
        "ImageDecayCorrected": false,
        "ImageDecayCorrectionTime": 0,
        "ReconFilterType": "n/a",
        "ReconFilterSize": 1,
        "InjectedRadioactivityUnits": "MBq",
        "SpecificRadioactivityUnits": "Bq/g",
        "InjectedMass": "n/a",
        "InjectedMassUnits": "n/a"
        }''')


def main():
    """
    Executes cli() and uses Dcm2niix4PET class to convert a folder containing dicoms into nifti + json.

    :return: None
    """

    # collect args
    cli_parser = cli()

    if len(sys.argv) == 1:
        cli_parser.print_usage()
        sys.exit(1)
    else:
        cli_args = cli_parser.parse_args()

    if cli_args.show_examples:
        print(example1)
    elif cli_args.folder:
        # instantiate class
        converter = Dcm2niix4PET(
            image_folder=expand_path(cli_args.folder),
            destination_path=expand_path(cli_args.destination_path),
            metadata_path=expand_path(cli_args.metadata_path),
            metadata_translation_script=expand_path(cli_args.translation_script_path),
            additional_arguments=cli_args.kwargs,
            silent=cli_args.silent)

        converter.convert()
    else:
        print("folder is a required argument for running dcm2niix, see -h for more detailed usage.")
        sys.exit(1)


if __name__ == '__main__':
    main()<|MERGE_RESOLUTION|>--- conflicted
+++ resolved
@@ -11,13 +11,10 @@
 :Author: Anthony Galassi
 :Copyright: Open NeuroPET team
 """
+import sys
 import os
 import textwrap
 import warnings
-<<<<<<< HEAD
-
-=======
->>>>>>> bebb4bbc
 from json_maj.main import JsonMAJ, load_json_or_dict
 from pypet2bids.helper_functions import ParseKwargs, get_version, translate_metadata, expand_path, collect_bids_part
 from pypet2bids.helper_functions import get_recon_method, is_numeric, single_spreadsheet_reader
@@ -415,10 +412,7 @@
     @staticmethod
     def check_windows():
         # check to see if path to dcm2niix is in .env file
-<<<<<<< HEAD
-=======
         dcm2niix_path = None
->>>>>>> bebb4bbc
         home_dir = Path.home()
         pypet2bids_config = home_dir / '.pet2bidsconfig'
         if pypet2bids_config.exists():
