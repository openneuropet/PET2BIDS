--- conflicted
+++ resolved
@@ -20,7 +20,7 @@
 Copyright Open NeuroPET team
 """
 
-<<<<<<< HEAD
+
 epilog = textwrap.dedent('''
     
     example usage:
@@ -34,8 +34,6 @@
     For additional (highly verbose) example usage call this program with the --show-examples flag.
 ''')
 
-=======
->>>>>>> 82d2fcc6
 
 def cli():
     """
