--- conflicted
+++ resolved
@@ -21,7 +21,6 @@
     import pypet2bids.helper_functions as helper_functions
 
 
-<<<<<<< HEAD
 # debug variable
 # save steps for debugging, for mor infor see ecat_testing/README.md
 ecat_save_steps = os.environ.get('ECAT_SAVE_STEPS', 0)
@@ -31,14 +30,9 @@
     steps_dir = code_dir.parent / 'ecat_testing' / 'steps'
     if not steps_dir.is_dir():
         os.makedirs(code_dir.parent / 'ecat_testing' / 'steps', exist_ok=True)
-=======
-# logger = helper_functions.logger('pypet2bids')
 
 logger = logging.getLogger("pypet2bids")
->>>>>>> 58693d12
-
-
-<<<<<<< HEAD
+
 
 def ecat2nii(ecat_main_header=None,
              ecat_subheaders=None,
@@ -49,23 +43,10 @@
              affine=None,
              save_binary=False,
              **kwargs):
-=======
-def ecat2nii(
-    ecat_main_header=None,
-    ecat_subheaders=None,
-    ecat_pixel_data=None,
-    ecat_file=None,
-    nifti_file: str = "",
-    sif_out=False,
-    affine=None,
-    save_binary=False,
-    **kwargs,
-):
->>>>>>> 58693d12
     """
     Converts an ECAT file into a nifti and a sidecar json, used in conjunction with
     :func:`pypet2bids.read_ecat.read_ecat`
-
+    
     :param ecat_main_header: the main header of an ECAT file
     :param ecat_subheaders: the subheaders for each frame of the ECAT file
     :param ecat_pixel_data: the imaging/pixel data from the ECAT file
@@ -94,33 +75,18 @@
     nifti_file_w_out_extension = os.path.splitext(str(pathlib.Path(nifti_file).name))[0]
 
     # if already read nifti file skip re-reading
-    if (
-        ecat_main_header is None
-        and ecat_subheaders is None
-        and ecat_pixel_data is None
-        and ecat_file
-    ):
+    if ecat_main_header is None and ecat_subheaders is None and ecat_pixel_data is None and ecat_file:
         # collect ecat_file
         main_header, sub_headers, data = read_ecat(ecat_file=ecat_file)
-    elif (
-        ecat_file is None
-        and type(ecat_main_header) is dict
-        and type(ecat_subheaders) is list
-        and type(ecat_pixel_data) is numpy.ndarray
-    ):
-        main_header, sub_headers, data = (
-            ecat_main_header,
-            ecat_subheaders,
-            ecat_pixel_data,
-        )
+    elif ecat_file is None and type(ecat_main_header) is dict and type(ecat_subheaders) is list and type(
+            ecat_pixel_data) is numpy.ndarray:
+        main_header, sub_headers, data = ecat_main_header, ecat_subheaders, ecat_pixel_data
     else:
-        raise Exception(
-            "Must pass in filepath for ECAT file or "
-            "(ecat_main_header, ecat_subheaders, and ecat_pixel data "
-            f"got ecat_file={ecat_file}, type(ecat_main_header)={type(ecat_main_header)}, "
-            f"type(ecat_subheaders)={type(ecat_subheaders)}, "
-            f"type(ecat_pixel_data)={type(ecat_pixel_data)} instead."
-        )
+        raise Exception("Must pass in filepath for ECAT file or "
+                        "(ecat_main_header, ecat_subheaders, and ecat_pixel data "
+                        f"got ecat_file={ecat_file}, type(ecat_main_header)={type(ecat_main_header)}, "
+                        f"type(ecat_subheaders)={type(ecat_subheaders)}, "
+                        f"type(ecat_pixel_data)={type(ecat_pixel_data)} instead.")
 
     # debug step #6 view data as passed to ecat2nii method
     if ecat_save_steps == '1':
@@ -147,27 +113,18 @@
     pixel_data_type = data.dtype
 
     # check for TimeZero supplied via kwargs
-    if kwargs.get("TimeZero", None):
-        TimeZero = kwargs["TimeZero"]
+    if kwargs.get('TimeZero', None):
+        TimeZero = kwargs['TimeZero']
     else:
-<<<<<<< HEAD
         logger.warning("Metadata TimeZero is missing -- set to ScanStart or empty to use the scanning time as "
               "injection time")
-=======
-        logger.warn(
-            "Metadata TimeZero is missing -- set to ScanStart or empty to use the scanning time as "
-            "injection time"
-        )
->>>>>>> 58693d12
 
     # get image shape
     img_shape = data.shape
-    shape_from_headers = (
-        sub_headers[0]["X_DIMENSION"],
-        sub_headers[0]["Y_DIMENSION"],
-        sub_headers[0]["Z_DIMENSION"],
-        main_header["NUM_FRAMES"],
-    )
+    shape_from_headers = (sub_headers[0]['X_DIMENSION'],
+                          sub_headers[0]['Y_DIMENSION'],
+                          sub_headers[0]['Z_DIMENSION'],
+                          main_header['NUM_FRAMES'])
 
     # make sure number of data elements matches frame number
     single_frame = False
@@ -176,27 +133,14 @@
     if img_shape != shape_from_headers and not single_frame:
         raise Exception(
             f"Mis-match between expected X,Y,Z, and Num. Frames dimensions ({shape_from_headers} obtained from headers"
-            f"and shape of imaging data ({img_shape}"
-        )
+            f"and shape of imaging data ({img_shape}")
 
     # format data into acceptable shape for nibabel, by first creating empty matrix
-<<<<<<< HEAD
     img_temp = numpy.zeros(shape=(sub_headers[0]['X_DIMENSION'],
                                   sub_headers[0]['Y_DIMENSION'],
                                   sub_headers[0]['Z_DIMENSION'],
                                   main_header['NUM_FRAMES']),
                            dtype=">f4")
-=======
-    img_temp = numpy.zeros(
-        shape=(
-            sub_headers[0]["X_DIMENSION"],
-            sub_headers[0]["Y_DIMENSION"],
-            sub_headers[0]["Z_DIMENSION"],
-            main_header["NUM_FRAMES"],
-        ),
-        dtype=numpy.dtype(">f4"),
-    )
->>>>>>> 58693d12
 
     # collect timing information
     start, delta = [], []
@@ -205,52 +149,22 @@
     prompts, randoms = [], []
 
     # load frame data into img temp
-    for index in reversed(
-        range(img_shape[3])
-    ):  # Don't throw stones working from existing matlab code
+    for index in reversed(range(img_shape[3])):  # Don't throw stones working from existing matlab code
         print(f"Loading frame {index + 1}")
-<<<<<<< HEAD
         img_temp[:, :, :, index] = numpy.flip(numpy.flip(numpy.flip(
             data[:, :, :, index] * sub_headers[index]['SCALE_FACTOR'], 1), 2), 0)
         start.append(sub_headers[index]['FRAME_START_TIME'] * 60)  # scale to per minute
         delta.append(sub_headers[index]['FRAME_DURATION'] * 60)  # scale to per minute
 
         if main_header.get('SW_VERSION', 0) >= 73:
-=======
-        # save out our slice of data before flip to a text file to compare w/ matlab data
-        img_temp[:, :, :, index] = numpy.flip(
-            numpy.flip(
-                numpy.flip(
-                    data[:, :, :, index].astype(numpy.dtype(">f4"))
-                    * sub_headers[index]["SCALE_FACTOR"],
-                    1,
-                ),
-                2,
-            ),
-            0,
-        )
-        start.append(sub_headers[index]["FRAME_START_TIME"] * 60)  # scale to per minute
-        delta.append(sub_headers[index]["FRAME_DURATION"] * 60)  # scale to per minute
-
-        if main_header.get("SW_VERSION", 0) >= 73:
->>>>>>> 58693d12
             # scale both to per minute
-            prompts.append(
-                sub_headers[index]["PROMPT_RATE"]
-                * sub_headers[index]["FRAME_DURATION"]
-                * 60
-            )
-            randoms.append(
-                sub_headers[index]["RANDOM_RATE"]
-                * sub_headers[index]["FRAME_DURATION"]
-                * 60
-            )
+            prompts.append(sub_headers[index]['PROMPT_RATE'] * sub_headers[index]['FRAME_DURATION'] * 60)
+            randoms.append(sub_headers[index]['RANDOM_RATE'] * sub_headers[index]['FRAME_DURATION'] * 60)
         else:
             # this field is not available in ecat 7.2
             prompts.append(0)
             randoms.append(0)
 
-<<<<<<< HEAD
     # debug step #7 view data after flipping into nifti space/orientation
     if ecat_save_steps == '1':
         helper_functions.first_middle_last_frames_to_text(
@@ -298,41 +212,22 @@
             )
     else:                            # And don't calibrate if CALIBRATION_UNITS is anything else but 1
         final_image = numpy.round(final_image) * sca
-=======
-    ecat_cal_units = main_header[
-        "CALIBRATION_UNITS"
-    ]  # Header field designating whether data has already been calibrated
-    if ecat_cal_units == 1:  # Calibrate if it hasn't been already
-        final_image = img_temp * main_header["ECAT_CALIBRATION_FACTOR"]
-    else:  # And don't calibrate if CALIBRATION_UNITS is anything else but 1
-        final_image = img_temp
->>>>>>> 58693d12
 
     qoffset_x = -1 * (
-        (
-            (sub_headers[0]["X_DIMENSION"] * sub_headers[0]["X_PIXEL_SIZE"] * 10 / 2)
-            - sub_headers[0]["X_PIXEL_SIZE"] * 5
-        )
-    )
+        ((sub_headers[0]['X_DIMENSION'] * sub_headers[0]['X_PIXEL_SIZE'] * 10 / 2) - sub_headers[0][
+            'X_PIXEL_SIZE'] * 5))
 
     qoffset_y = -1 * (
-        (
-            (sub_headers[0]["Y_DIMENSION"] * sub_headers[0]["Y_PIXEL_SIZE"] * 10 / 2)
-            - sub_headers[0]["Y_PIXEL_SIZE"] * 5
-        )
-    )
+        ((sub_headers[0]['Y_DIMENSION'] * sub_headers[0]['Y_PIXEL_SIZE'] * 10 / 2) - sub_headers[0][
+            'Y_PIXEL_SIZE'] * 5))
 
     qoffset_z = -1 * (
-        (
-            (sub_headers[0]["Z_DIMENSION"] * sub_headers[0]["Z_PIXEL_SIZE"] * 10 / 2)
-            - sub_headers[0]["Z_PIXEL_SIZE"] * 5
-        )
-    )
+        ((sub_headers[0]['Z_DIMENSION'] * sub_headers[0]['Z_PIXEL_SIZE'] * 10 / 2) - sub_headers[0][
+            'Z_PIXEL_SIZE'] * 5))
 
     # build affine if it's not included in function call
     if not affine:
-<<<<<<< HEAD
-        mat = np.diag([sub_headers[0]['X_PIXEL_SIZE'],
+        mat = numpy.diag([sub_headers[0]['X_PIXEL_SIZE'],
                        sub_headers[0]['Y_PIXEL_SIZE'],
                        sub_headers[0]['Z_PIXEL_SIZE']]) * 10
         affine = nibabel.affines.from_matvec(mat, [qoffset_x, qoffset_y, qoffset_z])
@@ -356,91 +251,6 @@
     img_nii.header['cal_min'] = final_image.min()
     img_nii.header['descrip'] = "OpenNeuroPET ecat2nii.py conversion"
 
-=======
-        t = numpy.identity(4)
-        t[0, 0] = sub_headers[0]["X_PIXEL_SIZE"] * 10
-        t[1, 1] = sub_headers[0]["Y_PIXEL_SIZE"] * 10
-        t[2, 2] = sub_headers[0]["Z_PIXEL_SIZE"] * 10
-
-        t[3, 0] = qoffset_x
-        t[3, 1] = qoffset_y
-        t[3, 2] = qoffset_z
-
-        # note this affine is the transform of of a nibabel ecat object's affine
-        affine = t
-
-    img_nii = nibabel.Nifti1Image(final_image, affine=affine)
-
-    # populating nifti header
-    if img_nii.header["sizeof_hdr"] != 348:
-        img_nii.header["sizeof_hdr"] = 348
-    # img_nii.header['dim_info'] is populated on object creation
-    # img_nii.header['dim']  is populated on object creation
-    img_nii.header["intent_p1"] = 0
-    img_nii.header["intent_p2"] = 0
-    img_nii.header["intent_p3"] = 0
-    # img_nii.header['datatype'] # created on invocation seems to be 16 or int16
-    # img_nii.header['bitpix'] # also automatically created and inferred 32 as of testing w/ cimbi dataset
-    # img_nii.header['slice_type'] # defaults to 0
-    # img_nii.header['pixdim'] # appears as 1d array of length 8 we rescale this
-    img_nii.header["pixdim"] = numpy.array(
-        [
-            1,
-            sub_headers[0]["X_PIXEL_SIZE"] * 10,
-            sub_headers[0]["Y_PIXEL_SIZE"] * 10,
-            sub_headers[0]["Z_PIXEL_SIZE"] * 10,
-            0,
-            0,
-            0,
-            0,
-        ]
-    )
-    img_nii.header["vox_offset"] = 352
-
-    # TODO img_nii.header['scl_slope'] # this is a NaN array by default but apparently it should be the dose calibration
-    #  factor img_nii.header['scl_inter'] # defaults to NaN array
-    img_nii.header["scl_slope"] = 0
-    img_nii.header["scl_inter"] = 0
-    img_nii.header["slice_end"] = 0
-    img_nii.header["slice_code"] = 0
-    img_nii.header["xyzt_units"] = 10
-    img_nii.header["cal_max"] = final_image.min()
-    img_nii.header["cal_min"] = final_image.max()
-    img_nii.header["slice_duration"] = 0
-    img_nii.header["toffset"] = 0
-    img_nii.header["descrip"] = "OpenNeuroPET ecat2nii.py conversion"
-    # img_nii.header['aux_file'] # ignoring as this is set to '' in matlab
-    img_nii.header["qform_code"] = 0
-    img_nii.header["sform_code"] = 1  # 0: Arbitrary coordinates;
-    # 1: Scanner-based anatomical coordinates;
-    # 2: Coordinates aligned to another file's, or to anatomical "truth" (co-registration);
-    # 3: Coordinates aligned to Talairach-Tournoux Atlas; 4: MNI 152 normalized coordinates
-
-    img_nii.header["quatern_b"] = 0
-    img_nii.header["quatern_c"] = 0
-    img_nii.header["quatern_d"] = 0
-    # Please explain this
-    img_nii.header["qoffset_x"] = qoffset_x
-    img_nii.header["qoffset_y"] = qoffset_y
-    img_nii.header["qoffset_z"] = qoffset_z
-    img_nii.header["srow_x"] = numpy.array(
-        [sub_headers[0]["X_PIXEL_SIZE"] * 10, 0, 0, img_nii.header["qoffset_x"]]
-    )
-    img_nii.header["srow_y"] = numpy.array(
-        [0, sub_headers[0]["Y_PIXEL_SIZE"] * 10, 0, img_nii.header["qoffset_y"]]
-    )
-    img_nii.header["srow_z"] = numpy.array(
-        [0, 0, sub_headers[0]["Z_PIXEL_SIZE"] * 10, img_nii.header["qoffset_z"]]
-    )
-
-    img_nii.header["intent_name"] = ""
-    img_nii.header["magic"] = "n + 1 "
-
-    # nifti header items to include
-    img_nii.header.set_xyzt_units("mm", "unknown")
-
-    # save nifti
->>>>>>> 58693d12
     nibabel.save(img_nii, nifti_file)
 
     # run step 11 in debug
