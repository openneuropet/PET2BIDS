"""
Contains class ecat2ii, used to write ecat information out to a nifti file, depends on
`nibabel <https://nipy.org/nibabel/>`_ and  :func:`pypet2bids.read_ecat.read_ecat`.

| *Authors: Anthony Galassi*
| *Copyright OpenNeuroPET team*
"""

import datetime
import nibabel
import numpy
import pathlib
from pypet2bids.read_ecat import (
    read_ecat,
    code_dir,
)  # we use code_dir for ecat debugging
import os
import pickle
import logging

try:
    import helper_functions
except ModuleNotFoundError:
    import pypet2bids.helper_functions as helper_functions


# debug variable
# save steps for debugging, for more info see ecat_testing/README.md
ecat_save_steps = os.environ.get("ECAT_SAVE_STEPS", 0)
if ecat_save_steps == "1":
    # check to see if the code directory is available, if it's not create it and
    # the steps dir to save outputs created if ecat_save_steps is set to 1
    steps_dir = code_dir.parent / "ecat_testing" / "steps"
    if not steps_dir.is_dir():
        os.makedirs(code_dir.parent / "ecat_testing" / "steps", exist_ok=True)

logger = logging.getLogger("pypet2bids")


def ecat2nii(
    ecat_main_header=None,
    ecat_subheaders=None,
    ecat_pixel_data=None,
    ecat_file=None,
    nifti_file: str = "",
    sif_out=False,
    affine=None,
    save_binary=False,
    **kwargs,
):
    """
    Converts an ECAT file into a nifti and a sidecar json, used in conjunction with
    :func:`pypet2bids.read_ecat.read_ecat`

    :param ecat_main_header: the main header of an ECAT file
    :param ecat_subheaders: the subheaders for each frame of the ECAT file
    :param ecat_pixel_data: the imaging/pixel data from the ECAT file
    :param ecat_file: the path to the ECAT file, required and used to create .nii and .json output files
    :param nifti_file: the desired output path of the nifti file
    :param sif_out: outputs a .sif file containing the images pixel data
    :param affine: a user supplied affine, this is gathered from the ECAT if not supplied.
    :param save_binary: dumps a pickled ECAT object, you probably shouldn't be using this.
    :param kwargs: additional key value pairs that one wishes to add to the sidecar json accompanying a converted ECAT
        nii image
    :return: a nibabel nifti object if one wishes to muddle with the object in python and not in a .nii file

    """

    # if a nifti file/path is not included write a nifti next to the ecat file
    if not nifti_file:
        nifti_file = os.path.splitext(ecat_file)[0] + ".nii"
    else:
        nifti_file = nifti_file

    if not pathlib.Path(nifti_file).parent.exists():
        pathlib.Path(nifti_file).parent.mkdir(parents=True, exist_ok=True)

    # collect the output folder from the nifti path will use for .sif files
    output_folder = pathlib.Path(nifti_file).parent
    nifti_file_w_out_extension = os.path.splitext(str(pathlib.Path(nifti_file).name))[0]

    # if already read nifti file skip re-reading
    if (
        ecat_main_header is None
        and ecat_subheaders is None
        and ecat_pixel_data is None
        and ecat_file
    ):
        # collect ecat_file
        main_header, sub_headers, data = read_ecat(ecat_file=ecat_file)
    elif (
        ecat_file is None
        and type(ecat_main_header) is dict
        and type(ecat_subheaders) is list
        and type(ecat_pixel_data) is numpy.ndarray
    ):
        main_header, sub_headers, data = (
            ecat_main_header,
            ecat_subheaders,
            ecat_pixel_data,
        )
    else:
        raise Exception(
            "Must pass in filepath for ECAT file or "
            "(ecat_main_header, ecat_subheaders, and ecat_pixel data "
            f"got ecat_file={ecat_file}, type(ecat_main_header)={type(ecat_main_header)}, "
            f"type(ecat_subheaders)={type(ecat_subheaders)}, "
            f"type(ecat_pixel_data)={type(ecat_pixel_data)} instead."
        )

    # debug step #6 view data as passed to ecat2nii method
    if ecat_save_steps == "1":
        # collect only the first, middle, and last frames from pixel_data_matrix_4d as first, middle, and last
        # frames are typically the most interesting
        frames = [0, len(data) // 2, -1]
        frames_to_record = []
        for f in frames:
            frames_to_record.append(data[:, :, :, f])

        # now collect a single 2d slice from the "middle" of the 3d frames in frames_to_record
        slice_to_record = []
        for index, frame in enumerate(frames_to_record):
            numpy.savetxt(
                steps_dir / f"6_ecat2nii_python_{index}.tsv",
                frames_to_record[index][:, :, frames_to_record[index].shape[2] // 2],
                delimiter="\t",
                fmt="%s",
            )

        helper_functions.first_middle_last_frames_to_text(
            four_d_array_like_object=data,
            output_folder=steps_dir,
            step_name="6_ecat2nii_python",
        )

    # set the byte order and the pixel data type from the input array
    pixel_data_type = data.dtype

    # check for TimeZero supplied via kwargs
    if kwargs.get("TimeZero", None):
        TimeZero = kwargs["TimeZero"]
    else:
        logger.warning(
            "Metadata TimeZero is missing -- set to ScanStart or empty to use the scanning time as "
            "injection time"
        )

    # get image shape
    img_shape = data.shape
    shape_from_headers = (
        sub_headers[0]["X_DIMENSION"],
        sub_headers[0]["Y_DIMENSION"],
        sub_headers[0]["Z_DIMENSION"],
        len(sub_headers),
    )

    # make sure number of data elements matches frame number
    single_frame = False
    if img_shape[3] == 1 and img_shape[0:2] == shape_from_headers[0:2]:
        single_frame = True
    if img_shape != shape_from_headers and not single_frame:
<<<<<<< HEAD
        raise Warning(
            f"Mis-match between expected X,Y,Z, and Num. Frames dimensions ({shape_from_headers} obtained from headers"
=======
        raise Exception(
            f"Mismatch between expected X,Y,Z, and Num. Frames dimensions ({shape_from_headers} obtained from headers"
>>>>>>> f6e221b8
            f"and shape of imaging data ({img_shape}"
        )

    # format data into acceptable shape for nibabel, by first creating empty matrix
    img_temp = numpy.zeros(
        shape=(
            sub_headers[0]["X_DIMENSION"],
            sub_headers[0]["Y_DIMENSION"],
            sub_headers[0]["Z_DIMENSION"],
            main_header["NUM_FRAMES"],
        ),
        dtype=">f4",
    )

    # collect timing information
    start, delta = [], []

    # collect prompts and randoms
    prompts, randoms = [], []

    # load frame data into img temp
    for index in reversed(
        range(img_shape[3])
    ):  # Don't throw stones working from existing matlab code
        print(f"Loading frame {index + 1}")
        img_temp[:, :, :, index] = numpy.flip(
            numpy.flip(
                numpy.flip(
                    data[:, :, :, index] * sub_headers[index]["SCALE_FACTOR"], 1
                ),
                2,
            ),
            0,
        )
        start.append(sub_headers[index]["FRAME_START_TIME"] * 60)  # scale to per minute
        delta.append(sub_headers[index]["FRAME_DURATION"] * 60)  # scale to per minute

        if main_header.get("SW_VERSION", 0) >= 73:
            # scale both to per minute
            prompts.append(
                sub_headers[index]["PROMPT_RATE"]
                * sub_headers[index]["FRAME_DURATION"]
                * 60
            )
            randoms.append(
                sub_headers[index]["RANDOM_RATE"]
                * sub_headers[index]["FRAME_DURATION"]
                * 60
            )
        else:
            # this field is not available in ecat 7.2
            prompts.append(0)
            randoms.append(0)

    # debug step #7 view data after flipping into nifti space/orientation
    if ecat_save_steps == "1":
        helper_functions.first_middle_last_frames_to_text(
            four_d_array_like_object=img_temp,
            output_folder=steps_dir,
            step_name="7_flip_ecat2nii_python",
        )

    # so the only real difference between the matlab code and the python code is that that we aren't manually
    # scaling the date to 16 bit integers.
    rg = img_temp.max() - img_temp.min()
    if rg != 32767:
        max_img = img_temp.max()
        img_temp = img_temp / max_img * 32767
        sca = max_img / 32767
        min_img = img_temp.min()
        if min_img < -32768:
            img_temp = img_temp / (min_img * -32768)
            sca = sca * (min_img * -32768)
    if ecat_save_steps == "1":
        with open(os.path.join(steps_dir, "8.5_sca.txt"), "w") as sca_file:
            sca_file.write(f"Scaling factor: {sca}\n")
            sca_file.write(
                f"Scaling factor * ECAT Cal Factor: {sca * main_header['ECAT_CALIBRATION_FACTOR']}\n"
            )

    # scale image to 16 bit
    final_image = img_temp.astype(numpy.single)

    # debug step 8 check after "rescaling" to 16 bit
    if ecat_save_steps == "1":
        helper_functions.first_middle_last_frames_to_text(
            four_d_array_like_object=final_image,
            output_folder=steps_dir,
            step_name="8_rescale_to_16_ecat2nii_python",
        )

    ecat_cal_units = main_header[
        "CALIBRATION_UNITS"
    ]  # Header field designating whether data has already been calibrated
    if ecat_cal_units == 1:  # Calibrate if it hasn't been already
        final_image = (
            numpy.round(final_image) * main_header["ECAT_CALIBRATION_FACTOR"] * sca
        )
        # this debug step may not execute if we're not calibrating the scan, but that's okay
        if ecat_save_steps == "1":
            helper_functions.first_middle_last_frames_to_text(
                four_d_array_like_object=final_image,
                output_folder=steps_dir,
                step_name="9_scal_cal_units_ecat2nii_python",
            )
    else:  # And don't calibrate if CALIBRATION_UNITS is anything else but 1
        final_image = numpy.round(final_image) * sca

    qoffset_x = -1 * (
        (
            (sub_headers[0]["X_DIMENSION"] * sub_headers[0]["X_PIXEL_SIZE"] * 10 / 2)
            - sub_headers[0]["X_PIXEL_SIZE"] * 5
        )
    )

    qoffset_y = -1 * (
        (
            (sub_headers[0]["Y_DIMENSION"] * sub_headers[0]["Y_PIXEL_SIZE"] * 10 / 2)
            - sub_headers[0]["Y_PIXEL_SIZE"] * 5
        )
    )

    qoffset_z = -1 * (
        (
            (sub_headers[0]["Z_DIMENSION"] * sub_headers[0]["Z_PIXEL_SIZE"] * 10 / 2)
            - sub_headers[0]["Z_PIXEL_SIZE"] * 5
        )
    )

    # build affine if it's not included in function call
    if not affine:
        mat = (
            numpy.diag(
                [
                    sub_headers[0]["X_PIXEL_SIZE"],
                    sub_headers[0]["Y_PIXEL_SIZE"],
                    sub_headers[0]["Z_PIXEL_SIZE"],
                ]
            )
            * 10
        )
        affine = nibabel.affines.from_matvec(mat, [qoffset_x, qoffset_y, qoffset_z])

    img_nii = nibabel.Nifti1Image(final_image, affine=affine)

    # debug step 10, check to see what's happened after we've converted our numpy array in to a nibabel object
    if ecat_save_steps == "1":
        helper_functions.first_middle_last_frames_to_text(
            four_d_array_like_object=img_nii.dataobj,
            output_folder=steps_dir,
            step_name="10_save_nii_ecat2nii_python",
        )

    img_nii.header.set_slope_inter(slope=1, inter=0)
    img_nii.header.set_xyzt_units("mm", "sec")
    img_nii.header.set_qform(affine, code=1)
    img_nii.header.set_sform(affine, code=1)
    # No setter methods for these
    img_nii.header["cal_max"] = final_image.max()
    img_nii.header["cal_min"] = final_image.min()
    img_nii.header["descrip"] = "OpenNeuroPET ecat2nii.py conversion"

    nibabel.save(img_nii, nifti_file)

    # run step 11 in debug
    if ecat_save_steps == "1":
        # load nifti file with nibabel
        written_img_nii = nibabel.load(nifti_file)

        helper_functions.first_middle_last_frames_to_text(
            four_d_array_like_object=written_img_nii.dataobj,
            output_folder=steps_dir,
            step_name="11_read_saved_nii_python",
        )

    # used for testing veracity of nibabel read and write.
    if save_binary:
        pickle.dump(img_nii, open(nifti_file + ".pickle", "wb"))

    # write out timing file
    if sif_out:
        with open(
            os.path.join(output_folder, nifti_file_w_out_extension + ".sif"), "w"
        ) as sif_file:
            scantime = datetime.datetime.fromtimestamp(main_header["SCAN_START_TIME"])
            scantime = scantime.astimezone().isoformat()
            sif_file.write(f"{scantime} {len(start)} 4 1\n")
            for index in reversed(range(len(start))):
                start_i = round(start[index])
                start_i_plus_delta_i = start_i + round(delta[index])
                prompt = round(prompts[index])
                random = round(randoms[index])
                output_string = f"{start_i} {start_i_plus_delta_i} {prompt} {random}\n"
                sif_file.write(output_string)

    return img_nii<|MERGE_RESOLUTION|>--- conflicted
+++ resolved
@@ -159,13 +159,8 @@
     if img_shape[3] == 1 and img_shape[0:2] == shape_from_headers[0:2]:
         single_frame = True
     if img_shape != shape_from_headers and not single_frame:
-<<<<<<< HEAD
         raise Warning(
             f"Mis-match between expected X,Y,Z, and Num. Frames dimensions ({shape_from_headers} obtained from headers"
-=======
-        raise Exception(
-            f"Mismatch between expected X,Y,Z, and Num. Frames dimensions ({shape_from_headers} obtained from headers"
->>>>>>> f6e221b8
             f"and shape of imaging data ({img_shape}"
         )
 
