# .readthedocs.yaml
# Read the Docs configuration file
# See https://docs.readthedocs.io/en/stable/config-file/v2.html for details

# Required
version: 2

# some modules are better than other modules, those that are worst are listed here
submodules:
  exclude:
    - golden_ecat.py
    - tests


# Set the version of Python and other tools you might need
build:
  os: ubuntu-20.04
  tools:
    python: "3.9"
  jobs:
    post_create_environment:
      # install poetry
      # https://python-poetry.org/docs/#osx--linux--bashonwindows-install-instructions
<<<<<<< HEAD
      - curl -sSL https://raw.githubusercontent.com/python-poetry/poetry/master/get-poetry.py | python -
      # Tell poetry to not use a virtual environment
      - $HOME/.poetry/bin/poetry config virtualenvs.create false
      # Install project's dependencies
      - $HOME/.poetry/bin/poetry install
=======
      - curl -sSL https://install.python-poetry.org | python3 -
      # Tell poetry to not use a virtual environment
      - $HOME/.local/bin/poetry config virtualenvs.create false
      # just use poetry to export a requirements.txt as that worked much better than the previous attempts
      - cd pypet2bids && $HOME/.local/bin/poetry export --without-hashes -o requirements.txt
>>>>>>> 776afd7e

# Build documentation in the docs/ directory with Sphinx
sphinx:
   configuration: docs/conf.py

# If using Sphinx, optionally build your docs in additional formats such as PDF
# formats:
#    - pdf

# Optionally declare the Python requirements required to build your docs
#python:
#   install:
#   - requirements: pypet2bids/pyproject.toml<|MERGE_RESOLUTION|>--- conflicted
+++ resolved
@@ -21,19 +21,11 @@
     post_create_environment:
       # install poetry
       # https://python-poetry.org/docs/#osx--linux--bashonwindows-install-instructions
-<<<<<<< HEAD
-      - curl -sSL https://raw.githubusercontent.com/python-poetry/poetry/master/get-poetry.py | python -
-      # Tell poetry to not use a virtual environment
-      - $HOME/.poetry/bin/poetry config virtualenvs.create false
-      # Install project's dependencies
-      - $HOME/.poetry/bin/poetry install
-=======
       - curl -sSL https://install.python-poetry.org | python3 -
       # Tell poetry to not use a virtual environment
       - $HOME/.local/bin/poetry config virtualenvs.create false
       # just use poetry to export a requirements.txt as that worked much better than the previous attempts
       - cd pypet2bids && $HOME/.local/bin/poetry export --without-hashes -o requirements.txt
->>>>>>> 776afd7e
 
 # Build documentation in the docs/ directory with Sphinx
 sphinx:
@@ -44,6 +36,6 @@
 #    - pdf
 
 # Optionally declare the Python requirements required to build your docs
-#python:
-#   install:
-#   - requirements: pypet2bids/pyproject.toml+python:
+   install:
+   - requirements: pypet2bids/requirements.txt